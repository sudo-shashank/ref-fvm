--- conflicted
+++ resolved
@@ -103,7 +103,7 @@
     }
 
     pub fn import_actors(blockstore: &MemoryBlockstore) -> BTreeMap<NetworkVersion, Cid> {
-        let bundles = [(NetworkVersion::V15, actors_v8::BUNDLE_CAR)];
+        let bundles = [(NetworkVersion::V15, actors_v10::BUNDLE_CAR)];
         bundles
             .into_iter()
             .map(|(nv, car)| {
@@ -359,10 +359,7 @@
         self.0.get_code_cid_for_type(typ)
     }
 
-<<<<<<< HEAD
-=======
     #[cfg(feature = "m2-native")]
->>>>>>> f144970f
     fn install_actor(&mut self, _code_id: Cid) -> Result<()> {
         Ok(())
     }
