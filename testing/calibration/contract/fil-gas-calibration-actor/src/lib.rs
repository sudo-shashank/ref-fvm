use std::num::Wrapping;

// Copyright 2021-2023 Protocol Labs
// SPDX-License-Identifier: Apache-2.0, MIT
use anyhow::{anyhow, Result};
use cid::multihash::Code;
use fvm_ipld_encoding::DAG_CBOR;
use fvm_sdk::message::params_raw;
use fvm_sdk::vm::abort;
use fvm_shared::address::{Address, Protocol};
use fvm_shared::crypto::hash::SupportedHashes;
use fvm_shared::crypto::signature::{Signature, SignatureType, SECP_SIG_LEN};
use fvm_shared::econ::TokenAmount;
use fvm_shared::error::ExitCode;
<<<<<<< HEAD
use fvm_shared::event::{ActorEvent, Entry, Flags};
=======
use fvm_shared::sys::SendFlags;
>>>>>>> 7a113993
use num_derive::FromPrimitive;
use num_traits::FromPrimitive;
use serde::de::DeserializeOwned;
use serde::{Deserialize, Serialize};

include!(concat!(env!("OUT_DIR"), "/wasm_binary.rs"));

/// Just doing a few mutations in an array to make the hashes different.
const MUTATION_COUNT: usize = 10;
const NOP_ACTOR_ADDRESS: Address = Address::new_id(10001);

#[derive(FromPrimitive)]
#[repr(u64)]
pub enum Method {
    /// Hash random data to measure `OnHashing`.
    OnHashing = 1,
    /// Put and get random data to measure `OnBlock*`.
    OnBlock,
    /// Try (and fail) to verify random data with a public key and signature.
    OnVerifySignature,
    /// Try (and fail) to recovery a public key from a signature, using random data.
    OnRecoverSecpPublicKey,
<<<<<<< HEAD
    /// Emit events variying the number of entries, and with variable lengths for keys and values.
    OnEvent,
=======
    /// Measure sends
    OnSend,
>>>>>>> 7a113993
}

#[derive(Serialize, Deserialize)]
pub struct OnHashingParams {
    pub hasher: u64,
    pub iterations: usize,
    pub size: usize,
    pub seed: u64,
}

#[derive(Serialize, Deserialize)]
pub struct OnBlockParams {
    pub iterations: usize,
    pub size: usize,
    pub seed: u64,
}

#[derive(Serialize, Deserialize)]
pub struct OnVerifySignatureParams {
    pub iterations: usize,
    pub size: usize,
    pub signer: Address,
    /// A _valid_ signature over *something*, corresponding to the signature scheme
    /// of the address. A completely random sequence of bytes for signature would be
    /// immediately rejected by BLS, although not by Secp256k1. And we cannot generate
    /// valid signatures inside the contract because the libs we use don't compile to Wasm.
    pub signature: Vec<u8>,
    pub seed: u64,
}

#[derive(Serialize, Deserialize)]
pub struct OnRecoverSecpPublicKeyParams {
    pub iterations: usize,
    /// Size doesn't play a role with the SDK call because it works on hashes,
    /// but in theory it could, if the API asked for plain text. Let's pass
    /// it in just to show on the charts that the time doesn't depend on the input size.
    pub size: usize,
    pub signature: Vec<u8>,
    pub seed: u64,
}

#[derive(Serialize, Deserialize)]
<<<<<<< HEAD
pub struct OnEventParams {
    pub iterations: usize,
    /// Number of entries in the event.
    pub entries: usize,
    /// Length of every key and value in every entry.
    pub sizes: (usize, usize),
    /// Flags to apply to all entries.
    pub flags: Flags,
    pub seed: u64,
=======
pub struct OnSendParams {
    pub iterations: usize,
    pub value_transfer: bool,
    pub invoke: bool,
>>>>>>> 7a113993
}

impl OnHashingParams {
    pub fn hasher(&self) -> Option<SupportedHashes> {
        match self.hasher {
            h if h == SupportedHashes::Sha2_256 as u64 => Some(SupportedHashes::Sha2_256),
            h if h == SupportedHashes::Blake2b256 as u64 => Some(SupportedHashes::Blake2b256),
            h if h == SupportedHashes::Blake2b512 as u64 => Some(SupportedHashes::Blake2b512),
            h if h == SupportedHashes::Keccak256 as u64 => Some(SupportedHashes::Keccak256),
            h if h == SupportedHashes::Ripemd160 as u64 => Some(SupportedHashes::Ripemd160),
            _ => None,
        }
    }
}

#[no_mangle]
pub fn invoke(params_ptr: u32) -> u32 {
    // Conduct method dispatch. Handle input parameters and run the scenario.
    // The test is expected to capture gas metrics. Other than that we're not
    // interested in any return value.
    let method = FromPrimitive::from_u64(fvm_sdk::message::method_number()).unwrap_or_else(|| {
        abort(
            ExitCode::USR_UNHANDLED_MESSAGE.value(),
            Some("unrecognized method"),
        )
    });

    if let Err(err) = dispatch(method, params_ptr) {
        abort(
            ExitCode::USR_UNHANDLED_MESSAGE.value(),
            Some(format!("error running method: {err}").as_ref()),
        )
    }

    0
}

fn dispatch(method: Method, params_ptr: u32) -> Result<()> {
    match method {
        Method::OnHashing => dispatch_to(on_hashing, params_ptr),
        Method::OnBlock => dispatch_to(on_block, params_ptr),
        Method::OnVerifySignature => dispatch_to(on_verify_signature, params_ptr),
        Method::OnRecoverSecpPublicKey => dispatch_to(on_recover_secp_public_key, params_ptr),
<<<<<<< HEAD
        Method::OnEvent => dispatch_to(on_event, params_ptr),
=======
        Method::OnSend => dispatch_to(on_send, params_ptr),
>>>>>>> 7a113993
    }
}

fn dispatch_to<F, P>(f: F, params_ptr: u32) -> Result<()>
where
    F: FnOnce(P) -> Result<()>,
    P: DeserializeOwned,
{
    f(read_params::<P>(params_ptr)?)
}

fn on_hashing(p: OnHashingParams) -> Result<()> {
    let h = p.hasher().ok_or_else(|| anyhow!("unknown hasher"))?;
    let mut data = random_bytes(p.size, p.seed);
    for i in 0..p.iterations {
        random_mutations(&mut data, p.seed + i as u64, MUTATION_COUNT);
        fvm_sdk::crypto::hash_owned(h, &data);
    }
    Ok(())
}

fn on_block(p: OnBlockParams) -> Result<()> {
    let mut data = random_bytes(p.size, p.seed);
    let mut cids = Vec::new();

    for i in 0..p.iterations {
        random_mutations(&mut data, p.seed + i as u64, MUTATION_COUNT);

        let cid = fvm_sdk::ipld::put(Code::Blake2b256.into(), 32, DAG_CBOR, data.as_slice())?;

        // First just put it to the side, because if we read it back now, then strangely the times of puts go down by 10x in the beginning
        // and only in later go up to where they are when they are the only thing we do. The distribution takes the shape of a sloping V.
        cids.push(cid);

        // TODO: Why does including the following line affect the runtime of the put in the next iteration?
        // let back = fvm_sdk::ipld::get(&cid)?;
        //assert_eq!(data, back);
    }

    // Read the data back so we have stats about that too.
    for k in cids.iter().take(p.iterations) {
        let _ = fvm_sdk::ipld::get(k)?;
    }

    Ok(())
}

fn on_verify_signature(p: OnVerifySignatureParams) -> Result<()> {
    let sig_type = match p.signer.protocol() {
        Protocol::BLS => SignatureType::BLS,
        Protocol::Secp256k1 => SignatureType::Secp256k1,
        other => return Err(anyhow!("unexpected protocol: {other}")),
    };
    let sig = Signature {
        sig_type,
        bytes: p.signature,
    };

    let mut data = random_bytes(p.size, p.seed);

    for i in 0..p.iterations {
        random_mutations(&mut data, p.seed + i as u64, MUTATION_COUNT);
        fvm_sdk::crypto::verify_signature(&sig, &p.signer, &data)?;
    }

    Ok(())
}

fn on_event(p: OnEventParams) -> Result<()> {
    let mut value = random_bytes(p.sizes.1, p.seed);

    for i in 0..p.iterations {
        random_mutations(&mut value, p.seed + i as u64, MUTATION_COUNT);
        let key = random_ascii_string(p.sizes.0, p.seed + p.iterations as u64 + i as u64); // non-overlapping seed
        let entries: Vec<Entry> = std::iter::repeat_with(|| Entry {
            flags: p.flags,
            key: key.clone(),
            value: value.clone().into(),
        })
        .take(p.entries)
        .collect();
        fvm_sdk::event::emit_event(&ActorEvent::from(entries))?;
    }

    Ok(())
}

fn on_recover_secp_public_key(p: OnRecoverSecpPublicKeyParams) -> Result<()> {
    let mut data = random_bytes(p.size, p.seed);
    let sig: [u8; SECP_SIG_LEN] = p
        .signature
        .try_into()
        .map_err(|_| anyhow!("unexpected signature length"))?;

    for i in 0..p.iterations {
        random_mutations(&mut data, p.seed + i as u64, MUTATION_COUNT);
        let hash = fvm_sdk::crypto::hash_blake2b(&data);
        fvm_sdk::crypto::recover_secp_public_key(&hash, &sig)?;
    }

    Ok(())
}

fn on_send(p: OnSendParams) -> Result<()> {
    let value = if p.value_transfer {
        TokenAmount::from_atto(1)
    } else {
        TokenAmount::default()
    };
    let method = p.invoke as u64;

    for _i in 0..p.iterations {
        fvm_sdk::send::send(
            &NOP_ACTOR_ADDRESS,
            method,
            None,
            value.clone(),
            None,
            SendFlags::default(),
        )
        .unwrap();
    }
    Ok(())
}

fn random_bytes(size: usize, seed: u64) -> Vec<u8> {
    lcg8(seed).take(size).collect()
}

fn random_mutations(data: &mut Vec<u8>, seed: u64, n: usize) {
    let size = data.len();
    if size > 0 {
        for (i, b) in lcg64(seed).zip(lcg8(seed + 1)).take(n) {
            data[i as usize % size] = b;
        }
    }
}

/// Generates a random string in the 0x20 - 0x7e ASCII character range
/// (alphanumeric + symbols, excluding the delete symbol).
fn random_ascii_string(n: usize, seed: u64) -> String {
    let bytes = lcg64(seed).map(|x| ((x % 95) + 32) as u8).take(n).collect();
    String::from_utf8(bytes).unwrap()
}

/// Knuth's quick and dirty random number generator.
/// https://en.wikipedia.org/wiki/Linear_congruential_generator
fn lcg64(initial_seed: u64) -> impl Iterator<Item = u64> {
    let a = 6364136223846793005;
    let c = 1442695040888963407;
    let mut seed = Wrapping(initial_seed);
    std::iter::repeat_with(move || {
        seed = Wrapping(a) * seed + Wrapping(c);
        seed.0
    })
}

fn lcg8(seed: u64) -> impl Iterator<Item = u8> {
    lcg64(seed).map(|x| (x % 256) as u8)
}

fn read_params<T: DeserializeOwned>(params_ptr: u32) -> Result<T> {
    let params = params_raw(params_ptr).unwrap().unwrap();
    let value = params.deserialize()?;
    Ok(value)
}<|MERGE_RESOLUTION|>--- conflicted
+++ resolved
@@ -12,11 +12,8 @@
 use fvm_shared::crypto::signature::{Signature, SignatureType, SECP_SIG_LEN};
 use fvm_shared::econ::TokenAmount;
 use fvm_shared::error::ExitCode;
-<<<<<<< HEAD
 use fvm_shared::event::{ActorEvent, Entry, Flags};
-=======
 use fvm_shared::sys::SendFlags;
->>>>>>> 7a113993
 use num_derive::FromPrimitive;
 use num_traits::FromPrimitive;
 use serde::de::DeserializeOwned;
@@ -39,13 +36,10 @@
     OnVerifySignature,
     /// Try (and fail) to recovery a public key from a signature, using random data.
     OnRecoverSecpPublicKey,
-<<<<<<< HEAD
+    /// Measure sends
+    OnSend,
     /// Emit events variying the number of entries, and with variable lengths for keys and values.
     OnEvent,
-=======
-    /// Measure sends
-    OnSend,
->>>>>>> 7a113993
 }
 
 #[derive(Serialize, Deserialize)]
@@ -88,7 +82,6 @@
 }
 
 #[derive(Serialize, Deserialize)]
-<<<<<<< HEAD
 pub struct OnEventParams {
     pub iterations: usize,
     /// Number of entries in the event.
@@ -98,12 +91,13 @@
     /// Flags to apply to all entries.
     pub flags: Flags,
     pub seed: u64,
-=======
+}
+
+#[derive(Serialize, Deserialize)]
 pub struct OnSendParams {
     pub iterations: usize,
     pub value_transfer: bool,
     pub invoke: bool,
->>>>>>> 7a113993
 }
 
 impl OnHashingParams {
@@ -147,11 +141,8 @@
         Method::OnBlock => dispatch_to(on_block, params_ptr),
         Method::OnVerifySignature => dispatch_to(on_verify_signature, params_ptr),
         Method::OnRecoverSecpPublicKey => dispatch_to(on_recover_secp_public_key, params_ptr),
-<<<<<<< HEAD
+        Method::OnSend => dispatch_to(on_send, params_ptr),
         Method::OnEvent => dispatch_to(on_event, params_ptr),
-=======
-        Method::OnSend => dispatch_to(on_send, params_ptr),
->>>>>>> 7a113993
     }
 }
 
