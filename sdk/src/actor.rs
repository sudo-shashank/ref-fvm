--- conflicted
+++ resolved
@@ -63,11 +63,8 @@
 }
 
 /// Installs or ensures an actor code CID is valid and loaded.
-<<<<<<< HEAD
-=======
-/// Note: this is a priviledged syscall, restricted to the init actor.
+/// Note: this is a privileged syscall, restricted to the init actor.
 #[cfg(feature = "m2-native")]
->>>>>>> f144970f
 pub fn install_actor(code_cid: &Cid) -> SyscallResult<()> {
     let cid = code_cid.to_bytes();
     unsafe { sys::actor::install_actor(cid.as_ptr()) }
