--- conflicted
+++ resolved
@@ -97,10 +97,7 @@
     pub fn create_actor(actor_id: u64, typ_off: *const u8) -> Result<()>;
 
     /// Installs and ensures actor code is valid and loaded.
-<<<<<<< HEAD
-=======
     /// **Privileged:** May only be called by the init actor.
     #[cfg(feature = "m2-native")]
->>>>>>> f144970f
     pub fn install_actor(cid_off: *const u8) -> Result<()>;
 }