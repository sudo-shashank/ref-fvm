--- conflicted
+++ resolved
@@ -32,13 +32,6 @@
     event_off: u32, // ActorEvent
     event_len: u32,
 ) -> Result<()> {
-<<<<<<< HEAD
-    #[cfg(feature = "instrument-syscalls")]
-    unsafe { set_syscall_probe("syscall.event.emit_event") };
-    let evt: ActorEvent = context.memory.read_cbor(event_off, event_len)?;
-    context.kernel.emit_event(evt)
-=======
     let raw = context.memory.try_slice(event_off, event_len)?;
     context.kernel.emit_event(raw)
->>>>>>> 88deef54
 }