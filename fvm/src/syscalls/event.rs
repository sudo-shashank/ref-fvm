--- conflicted
+++ resolved
@@ -6,14 +6,12 @@
 use crate::kernel::Result;
 use crate::Kernel;
 
-<<<<<<< HEAD
 // Injected during build
 #[no_mangle]
 extern "Rust" {
     fn set_syscall_probe(probe: &'static str) -> ();
 }
 
-=======
 /// Emits an actor event. It takes an DAG-CBOR encoded ActorEvent that has been
 /// written to Wasm memory, as an offset and length tuple.
 ///
@@ -22,7 +20,6 @@
 ///
 /// Calling this syscall may immediately halt execution with an out of gas error,
 /// if such condition arises.
->>>>>>> e38b516e
 pub fn emit_event(
     context: Context<'_, impl Kernel>,
     event_off: u32, // ActorEvent
