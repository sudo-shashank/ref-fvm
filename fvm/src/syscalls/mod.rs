--- conflicted
+++ resolved
@@ -61,7 +61,6 @@
     linker.func_wrap("network", "version", network::version)?;
     linker.func_wrap("network", "epoch", network::epoch)?;
 
-<<<<<<< HEAD
     linker.func_wrap("crypto", "verify_signature", crypto::verify_signature)?;
     linker.func_wrap("crypto", "hash_blake2b", crypto::hash_blake2b)?;
     linker.func_wrap("crypto", "verify_seal", crypto::verify_seal)?;
@@ -86,9 +85,8 @@
 
     linker.func_wrap("rand", "get_chain_randomness", rand::get_chain_randomness)?;
     linker.func_wrap("rand", "get_beacon_randomness", rand::get_beacon_randomness)?;
-=======
+
     linker.func_wrap("gas", "charge_gas", gas::charge_gas)?;
->>>>>>> f25de940
 
     Ok(())
 }