--- conflicted
+++ resolved
@@ -770,12 +770,7 @@
         }
     }
 
-<<<<<<< HEAD
-    #[cfg_attr(feature="tracing", instrument())]
-    fn create_layer(&mut self, read_only: bool) {
-=======
     fn begin_transaction(&mut self, read_only: bool) {
->>>>>>> 6fc226f8
         if read_only || self.is_read_only() {
             self.read_only_layers += 1;
         } else {
@@ -783,26 +778,7 @@
         }
     }
 
-<<<<<<< HEAD
-    #[cfg_attr(feature="tracing", instrument())]
-    fn merge_last_layer(&mut self) -> Result<()> {
-        if self.is_read_only() {
-            self.read_only_layers -= 1;
-            Ok(())
-        } else {
-            self.idxs.pop().map(|_| {}).ok_or_else(|| {
-                ExecutionError::Fatal(anyhow!(
-                    "no index in the event accumulator when calling merge_last_layer"
-                ))
-            })
-        }
-    }
-
-    #[cfg_attr(feature="tracing", instrument())]
-    fn discard_last_layer(&mut self) -> Result<()> {
-=======
     fn end_transaction(&mut self, revert: bool) -> Result<()> {
->>>>>>> 6fc226f8
         if self.is_read_only() {
             self.read_only_layers -= 1;
         } else {
