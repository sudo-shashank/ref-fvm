// Copyright 2021-2023 Protocol Labs
// SPDX-License-Identifier: Apache-2.0, MIT
use std::rc::Rc;

use anyhow::{anyhow, Context};
use cid::Cid;
use derive_more::{Deref, DerefMut};
use fvm_ipld_amt::Amt;
use fvm_ipld_encoding::{to_vec, CBOR};
use fvm_shared::address::{Address, Payload};
use fvm_shared::econ::TokenAmount;
use fvm_shared::error::{ErrorNumber, ExitCode};
use fvm_shared::event::StampedEvent;
use fvm_shared::sys::BlockId;
use fvm_shared::{ActorID, MethodNum, METHOD_SEND};
use num_traits::Zero;

use super::state_access_tracker::{ActorAccessState, StateAccessTracker};
use super::{Backtrace, CallManager, InvocationResult, NO_DATA_BLOCK_ID};
use crate::blockstore::DiscardBlockstore;
use crate::call_manager::backtrace::Frame;
use crate::call_manager::FinishRet;
use crate::eam_actor::EAM_ACTOR_ID;
use crate::engine::Engine;
use crate::gas::{Gas, GasTracker};
use crate::kernel::{
    Block, BlockRegistry, ClassifyResult, ExecutionError, Kernel, Result, SyscallError,
};
use crate::machine::limiter::MemoryLimiter;
use crate::machine::Machine;
use crate::state_tree::ActorState;
use crate::syscalls::error::Abort;
use crate::syscalls::{charge_for_exec, update_gas_available};
use crate::trace::{ExecutionEvent, ExecutionTrace};
use crate::{syscall_error, system_actor};

/// The default [`CallManager`] implementation.
#[repr(transparent)]
pub struct DefaultCallManager<M: Machine>(Option<Box<InnerDefaultCallManager<M>>>);

#[doc(hidden)]
#[derive(Deref, DerefMut)]
pub struct InnerDefaultCallManager<M: Machine> {
    /// The machine this kernel is attached to.
    #[deref]
    #[deref_mut]
    machine: M,
    /// The engine with which to execute the message.
    engine: Rc<Engine>,
    /// The gas tracker.
    gas_tracker: GasTracker,
    /// The state-access tracker that helps us charge gas for actor-state lookups/updates and actor
    /// address resolutions.
    state_access_tracker: StateAccessTracker,
    /// The gas premium paid by this message.
    gas_premium: TokenAmount,
    /// The ActorID and the address of the original sender of the chain message that initiated
    /// this call stack.
    origin: ActorID,
    /// The origin address as specified in the message (used to derive new f2 addresses).
    origin_address: Address,
    /// The nonce of the chain message that initiated this call stack.
    nonce: u64,
    /// Number of actors created in this call stack.
    num_actors_created: u64,
    /// Current call-stack depth.
    call_stack_depth: u32,
    /// The current chain of errors, if any.
    backtrace: Backtrace,
    /// The current execution trace.
    exec_trace: ExecutionTrace,
    /// Number of actors that have been invoked in this message execution.
    invocation_count: u64,
    /// Limits on memory throughout the execution.
    limits: M::Limiter,
    /// Accumulator for events emitted in this call stack.
    events: EventsAccumulator,
}

#[doc(hidden)]
impl<M: Machine> std::ops::Deref for DefaultCallManager<M> {
    type Target = InnerDefaultCallManager<M>;

    fn deref(&self) -> &Self::Target {
        self.0.as_ref().expect("call manager is poisoned")
    }
}

#[doc(hidden)]
impl<M: Machine> std::ops::DerefMut for DefaultCallManager<M> {
    fn deref_mut(&mut self) -> &mut Self::Target {
        self.0.as_mut().expect("call manager is poisoned")
    }
}

impl<M> CallManager for DefaultCallManager<M>
where
    M: Machine,
{
    type Machine = M;

    fn new(
        machine: M,
        engine: Engine,
        gas_limit: u64,
        origin: ActorID,
        origin_address: Address,
        receiver: Option<ActorID>,
        receiver_address: Address,
        nonce: u64,
        gas_premium: TokenAmount,
    ) -> Self {
        let limits = machine.new_limiter();
        let gas_tracker =
            GasTracker::new(Gas::new(gas_limit), Gas::zero(), machine.context().tracing);

        let state_access_tracker =
            StateAccessTracker::new(&machine.context().price_list.preloaded_actors);

        /* Origin */

        // - We don't charge for looking up the message's origin (assumed to be done ahead of time
        //   and in parallel.
        // - We've already charged for updating the message's origin in preflight.
        state_access_tracker.record_actor_update(origin);
        // Treat the top-level origin and sender as "already charged".
        state_access_tracker.record_lookup_address(&origin_address);

        /* Receiver */

        // Treat the top-level as "preloaded", if it exists. The executor will have pre-resolved
        // this address, if possible.
        if let Some(receiver_id) = receiver {
            state_access_tracker.record_actor_read(receiver_id)
        }
        // Avoid charging for any subsequent lookups. If the receiver _doesn't_ exist, we'll end up
        // charging to assign the address (one address lookup + update charge), but that's a
        // different matter.
        //
        // NOTE: Technically, we should be _caching_ the existence of the receiver, so we can skip
        // this step on `send` and create the target actor immediately. By not doing that, we're not
        // being perfectly efficient and are technically under-charging gas. HOWEVER, this behavior
        // cannot be triggered by an actor on-chain, so it's not a concern (for now).
        state_access_tracker.record_lookup_address(&receiver_address);

        DefaultCallManager(Some(Box::new(InnerDefaultCallManager {
            engine: Rc::new(engine),
            machine,
            gas_tracker,
            gas_premium,
            origin,
            origin_address,
            nonce,
            num_actors_created: 0,
            call_stack_depth: 0,
            backtrace: Backtrace::default(),
            exec_trace: vec![],
            invocation_count: 0,
            limits,
            events: Default::default(),
            state_access_tracker,
        })))
    }

    fn limiter_mut(&mut self) -> &mut <Self::Machine as Machine>::Limiter {
        &mut self.limits
    }

    fn send<K>(
        &mut self,
        from: ActorID,
        to: Address,
        method: MethodNum,
        params: Option<Block>,
        value: &TokenAmount,
        gas_limit: Option<Gas>,
        read_only: bool,
    ) -> Result<InvocationResult>
    where
        K: Kernel<CallManager = Self>,
    {
        if self.machine.context().tracing {
            self.trace(ExecutionEvent::Call {
                from,
                to,
                method,
                params: params.as_ref().map(Into::into),
                value: value.clone(),
            });
        }

        // If a specific gas limit has been requested, push a new limit into the gas tracker.
        if let Some(limit) = gas_limit {
            self.gas_tracker.push_limit(limit);
        }

        let mut result = self.with_stack_frame(|s| {
            s.send_unchecked::<K>(from, to, method, params, value, read_only)
        });

        // If we pushed a limit, pop it.
        if gas_limit.is_some() {
            self.gas_tracker.pop_limit()?;
        }
        // If we're not out of gas but the error is "out of gas" (e.g., due to a gas limit), replace
        // the error with an explicit exit code.
        if !self.gas_tracker.gas_available().is_zero()
            && matches!(result, Err(ExecutionError::OutOfGas))
        {
            result = Ok(InvocationResult {
                exit_code: ExitCode::SYS_OUT_OF_GAS,
                value: None,
            })
        }

        if self.machine.context().tracing {
            self.trace(match &result {
                Ok(InvocationResult { exit_code, value }) => {
                    ExecutionEvent::CallReturn(*exit_code, value.as_ref().map(Into::into))
                }
                Err(ExecutionError::OutOfGas) => {
                    ExecutionEvent::CallReturn(ExitCode::SYS_OUT_OF_GAS, None)
                }
                Err(ExecutionError::Fatal(_)) => {
                    ExecutionEvent::CallError(SyscallError::new(ErrorNumber::Forbidden, "fatal"))
                }
                Err(ExecutionError::Syscall(s)) => ExecutionEvent::CallError(s.clone()),
            });
        }

        result
    }

    fn with_transaction(
        &mut self,
        f: impl FnOnce(&mut Self) -> Result<InvocationResult>,
    ) -> Result<InvocationResult> {
        self.state_tree_mut().begin_transaction();
        self.events.begin_transaction();
        self.state_access_tracker.begin_transaction();

        let (revert, res) = match f(self) {
            Ok(v) => (!v.exit_code.is_success(), Ok(v)),
            Err(e) => (true, Err(e)),
        };

        self.state_tree_mut().end_transaction(revert)?;
        self.events.end_transaction(revert)?;
        self.state_access_tracker.end_transaction(revert)?;

        res
    }

    fn finish(mut self) -> (Result<FinishRet>, Self::Machine) {
        let InnerDefaultCallManager {
            machine,
            backtrace,
            gas_tracker,
            mut exec_trace,
            events,
            ..
        } = *self.0.take().expect("call manager is poisoned");

        let gas_used = gas_tracker.gas_used().round_up();

        // Finalize any trace events, if we're tracing.
        if machine.context().tracing {
            exec_trace.extend(gas_tracker.drain_trace().map(ExecutionEvent::GasCharge));
        }

        let res = events.finish();
        let Events {
            events,
            root: events_root,
        } = match res {
            Ok(events) => events,
            Err(err) => return (Err(err), machine),
        };

        (
            Ok(FinishRet {
                gas_used,
                backtrace,
                exec_trace,
                events,
                events_root,
            }),
            machine,
        )
    }

    // Accessor methods so the trait can implement some common methods by default.

    fn machine(&self) -> &Self::Machine {
        &self.machine
    }

    fn machine_mut(&mut self) -> &mut Self::Machine {
        &mut self.machine
    }

    fn engine(&self) -> &Engine {
        &self.engine
    }

    fn gas_tracker(&self) -> &GasTracker {
        &self.gas_tracker
    }

    fn gas_premium(&self) -> &TokenAmount {
        &self.gas_premium
    }

    // Other accessor methods

    fn origin(&self) -> ActorID {
        self.origin
    }

    fn nonce(&self) -> u64 {
        self.nonce
    }

    fn next_actor_address(&self) -> Address {
        // Base the next address on the address specified as the message origin. This lets us use,
        // e.g., an f2 address even if we can't look it up anywhere.
        //
        // Of course, if the user decides to send from an f0 address without waiting for finality,
        // their "stable" address may not be as stable as they'd like. But that's their problem.
        //
        // In case you're wondering: but what if someone _else_ is relying on the stability of this
        // address? They shouldn't be. The sender can always _replace_ a message with a new message,
        // and completely change how f2 addresses are assigned. Only the message sender can rely on
        // an f2 address (before finality).
        let mut b = to_vec(&self.origin_address).expect("failed to serialize address");
        b.extend_from_slice(&self.nonce.to_be_bytes());
        b.extend_from_slice(&self.num_actors_created.to_be_bytes());
        Address::new_actor(&b)
    }

    fn create_actor(
        &mut self,
        code_id: Cid,
        actor_id: ActorID,
        delegated_address: Option<Address>,
    ) -> Result<()> {
        if self.machine.builtin_actors().is_placeholder_actor(&code_id) {
            return Err(syscall_error!(
                Forbidden,
                "cannot explicitly construct a placeholder actor"
            )
            .into());
        }

        // Check to make sure the actor doesn't exist, or is a placeholder.
        let actor = match self.get_actor(actor_id)? {
            // Replace the placeholder
            Some(mut act)
                if self
                    .machine
                    .builtin_actors()
                    .is_placeholder_actor(&act.code) =>
            {
                if act.delegated_address.is_none() {
                    // The FVM made a mistake somewhere.
                    return Err(ExecutionError::Fatal(anyhow!(
                        "placeholder {actor_id} doesn't have a delegated address"
                    )));
                }
                if act.delegated_address != delegated_address {
                    // The Init actor made a mistake?
                    return Err(syscall_error!(
                        Forbidden,
                        "placeholder has a different delegated address"
                    )
                    .into());
                }
                act.code = code_id;
                act
            }
            // Don't replace anything else.
            Some(_) => {
                return Err(syscall_error!(Forbidden; "Actor address already exists").into());
            }
            // Create a new actor.
            None => {
                // We charge for creating the actor (storage) but not for address assignment as the
                // init actor has already handled that for us.
                let _ = self.charge_gas(self.price_list().on_create_actor(false))?;
                ActorState::new_empty(code_id, delegated_address)
            }
        };
        self.set_actor(actor_id, actor)?;
        self.num_actors_created += 1;
        Ok(())
    }

    fn append_event(&mut self, evt: StampedEvent) {
        self.events.append_event(evt)
    }

    // Helper for creating actors. This really doesn't belong on this trait.
    fn invocation_count(&self) -> u64 {
        self.invocation_count
    }

    /// Resolve an address and charge for it.
    fn resolve_address(&self, address: &Address) -> Result<Option<ActorID>> {
        if let Ok(id) = address.id() {
            return Ok(Some(id));
        }
        if !self.state_access_tracker.get_address_lookup_state(address) {
            let _ = self
                .gas_tracker
                .apply_charge(self.price_list().on_resolve_address())?;
        }
        let id = self.state_tree().lookup_id(address)?;
        if id.is_some() {
            self.state_access_tracker.record_lookup_address(address);
        }
        Ok(id)
    }

    fn get_actor(&self, id: ActorID) -> Result<Option<ActorState>> {
        let access = self.state_access_tracker.get_actor_access_state(id);
        if access < Some(ActorAccessState::Read) {
            let _ = self
                .gas_tracker
                .apply_charge(self.price_list().on_actor_lookup())?;
        }
        let actor = self.state_tree().get_actor(id)?;
        self.state_access_tracker.record_actor_read(id);
        Ok(actor)
    }

    fn set_actor(&mut self, id: ActorID, state: ActorState) -> Result<()> {
        let access = self.state_access_tracker.get_actor_access_state(id);
        if access < Some(ActorAccessState::Read) {
            let _ = self
                .gas_tracker
                .apply_charge(self.price_list().on_actor_lookup())?;
        }
        if access < Some(ActorAccessState::Updated) {
            let _ = self
                .gas_tracker
                .apply_charge(self.price_list().on_actor_update())?;
        }
        self.state_tree_mut().set_actor(id, state);
        self.state_access_tracker.record_actor_update(id);
        Ok(())
    }

    fn delete_actor(&mut self, id: ActorID) -> Result<()> {
        let access = self.state_access_tracker.get_actor_access_state(id);
        if access < Some(ActorAccessState::Read) {
            let _ = self
                .gas_tracker
                .apply_charge(self.price_list().on_actor_lookup())?;
        }
        if access < Some(ActorAccessState::Updated) {
            let _ = self
                .gas_tracker
                .apply_charge(self.price_list().on_actor_update())?;
        }
        self.state_tree_mut().delete_actor(id);
        self.state_access_tracker.record_actor_update(id);
        Ok(())
    }

    fn transfer(&mut self, from: ActorID, to: ActorID, value: &TokenAmount) -> Result<()> {
        if value.is_negative() {
            return Err(syscall_error!(IllegalArgument;
                "attempted to transfer negative transfer value {}", value)
            .into());
        }

        // If the from actor doesn't exist, we return "insufficient funds" to distinguish between
        // that and the case where the _receiving_ actor doesn't exist.
        let mut from_actor = self
            .get_actor(from)?
            .ok_or_else(||syscall_error!(InsufficientFunds; "insufficient funds to transfer {value}FIL from {from} to {to})"))?;

        if &from_actor.balance < value {
            return Err(syscall_error!(InsufficientFunds; "sender does not have funds to transfer (balance {}, transfer {})", &from_actor.balance, value).into());
        }

        if from == to {
            log::debug!("attempting to self-transfer: noop (from/to: {})", from);
            return Ok(());
        }

        let mut to_actor = self.get_actor(to)?.ok_or_else(
            || syscall_error!(NotFound; "transfer recipient {to} does not exist in state-tree"),
        )?;

        from_actor.deduct_funds(value)?;
        to_actor.deposit_funds(value);

        self.set_actor(from, from_actor)?;
        self.set_actor(to, to_actor)?;

        log::trace!("transferred {} from {} to {}", value, from, to);

        Ok(())
    }
}

impl<M> DefaultCallManager<M>
where
    M: Machine,
{
    fn trace(&mut self, trace: ExecutionEvent) {
        // The price of deref magic is that you sometimes need to tell the compiler: no, this is
        // fine.
        let s = &mut **self;

        s.exec_trace
            .extend(s.gas_tracker.drain_trace().map(ExecutionEvent::GasCharge));

        s.exec_trace.push(trace);
    }

    /// Helper method to create an uninitialized actor due to a send.
    fn create_actor_from_send(&mut self, addr: &Address, act: ActorState) -> Result<ActorID> {
        // This will charge for the address assignment and the actor storage, but not the actor
        // lookup/update (charged below in `set_actor`).
        let _ = self.charge_gas(self.price_list().on_create_actor(true))?;
        let addr_id = self.state_tree_mut().register_new_address(addr)?;
        self.state_access_tracker.record_lookup_address(addr);

        // Now we actually set the actor state, charging for reads/writes as necessary and recording
        // the fact that the actor has been updated.
        self.set_actor(addr_id, act)?;
        Ok(addr_id)
    }

    /// Helper method to create an f1/f3 account actor due to a send. This method:
    ///
    /// 1. Creates the actor.
    /// 2. Initializes it by calling the constructor.
    fn create_account_actor_from_send<K>(&mut self, addr: &Address) -> Result<ActorID>
    where
        K: Kernel<CallManager = Self>,
    {
        if addr.is_bls_zero_address() {
            return Err(
                syscall_error!(IllegalArgument; "cannot create the bls zero address actor").into(),
            );
        }

        // Create the actor in the state tree.
        let id = {
            let code_cid = self.builtin_actors().get_account_code();
            let state = ActorState::new_empty(*code_cid, None);
            self.create_actor_from_send(addr, state)?
        };

        // Now invoke the constructor; first create the parameters, then
        // instantiate a new kernel to invoke the constructor.
        let params = to_vec(&addr).map_err(|e| {
            // This shouldn't happen, but we treat it as an illegal argument error and move on.
            // It _likely_ means that the inputs were invalid in some unexpected way.
            log::error!(
                "failed to serialize address when creating actor, ignoring: {}",
                e
            );
            syscall_error!(IllegalArgument; "failed to serialize params: {}", e)
        })?;

        self.send_resolved::<K>(
            system_actor::SYSTEM_ACTOR_ID,
            id,
            fvm_shared::METHOD_CONSTRUCTOR,
            Some(Block::new(CBOR, params)),
            &TokenAmount::zero(),
            false,
        )?;

        Ok(id)
    }

    /// Helper method to create a placeholder actor due to a send. This method does not execute any
    /// constructors.
    fn create_placeholder_actor_from_send<K>(&mut self, addr: &Address) -> Result<ActorID>
    where
        K: Kernel<CallManager = Self>,
    {
        let code_cid = self.builtin_actors().get_placeholder_code();
        let state = ActorState::new_empty(*code_cid, Some(*addr));
        self.create_actor_from_send(addr, state)
    }

    /// Send without checking the call depth.
    fn send_unchecked<K>(
        &mut self,
        from: ActorID,
        to: Address,
        method: MethodNum,
        params: Option<Block>,
        value: &TokenAmount,
        read_only: bool,
    ) -> Result<InvocationResult>
    where
        K: Kernel<CallManager = Self>,
    {
        // Get the receiver; this will resolve the address.
        let to = match self.resolve_address(&to)? {
            Some(addr) => addr,
            None => match to.payload() {
                Payload::BLS(_) | Payload::Secp256k1(_) => {
                    if read_only {
                        return Err(syscall_error!(ReadOnly; "cannot auto-create account {to} in read-only calls").into());
                    }
                    // Try to create an account actor if the receiver is a key address.
                    self.create_account_actor_from_send::<K>(&to)?
                }
                // Validate that there's an actor at the target ID (we don't care what is there,
                // just that something is there).
                Payload::Delegated(da) if da.namespace() == EAM_ACTOR_ID => {
                    if read_only {
                        return Err(syscall_error!(ReadOnly; "cannot auto-create account {to} in read-only calls").into());
                    }
                    self.create_placeholder_actor_from_send::<K>(&to)?
                }
                _ => return Err(
                    syscall_error!(NotFound; "actor does not exist or cannot be created: {}", to)
                        .into(),
                ),
            },
        };

        self.send_resolved::<K>(from, to, method, params, value, read_only)
    }

    /// Send with resolved addresses.
    fn send_resolved<K>(
        &mut self,
        from: ActorID,
        to: ActorID,
        method: MethodNum,
        params: Option<Block>,
        value: &TokenAmount,
        read_only: bool,
    ) -> Result<InvocationResult>
    where
        K: Kernel<CallManager = Self>,
    {
        // Lookup the actor.
        let state = self
            .get_actor(to)?
            .ok_or_else(|| syscall_error!(NotFound; "actor does not exist: {}", to))?;

        // Transfer, if necessary.
        if !value.is_zero() {
            let t = self.charge_gas(self.price_list().on_value_transfer())?;
            self.transfer(from, to, value)?;
            t.stop();
        }

        // Abort early if we have a send.
        if method == METHOD_SEND {
            log::trace!("sent {} -> {}: {}", from, to, &value);
            return Ok(InvocationResult::default());
        }

        // Charge the invocation gas.
        let t = self.charge_gas(self.price_list().on_method_invocation())?;

        // Store the parametrs, and initialize the block registry for the target actor.
        let mut block_registry = BlockRegistry::new();
        let params_id = if let Some(blk) = params {
            block_registry.put(blk)?
        } else {
            NO_DATA_BLOCK_ID
        };

        // Increment invocation count
        self.invocation_count += 1;

        // Ensure that actor's code is loaded and cached in the engine.
        // NOTE: this does not cover the EVM smart contract actor, which is a built-in actor, is
        // listed the manifest, and therefore preloaded during system initialization.
        #[cfg(feature = "m2-native")]
        self.engine
            .prepare_actor_code(&state.code, self.blockstore())
            .map_err(
                |_| syscall_error!(NotFound; "actor code cid does not exist {}", &state.code),
            )?;

        log::trace!("calling {} -> {}::{}", from, to, method);
        self.map_mut(|cm| {
            let engine = cm.engine.clone(); // reference the RC.

            // Make the kernel.
            let kernel = K::new(
                cm,
                block_registry,
                from,
                to,
                method,
                value.clone(),
                read_only,
            );

            // Make a store.
            let mut store = engine.new_store(kernel);

            // From this point on, there are no more syscall errors, only aborts.
            let result: std::result::Result<BlockId, Abort> = (|| {
                // Instantiate the module.
                let instance = engine
<<<<<<< HEAD
                    .get_instance(&mut store, &state.code)
                    .and_then(|i| i.context("actor code not found"))
                    .map_err(|e| {
                        // todo try to distinguish resource limit / trap / fatal
                        log::error!("failed to instantiate actor: {:?}", e);
                        Abort::Fatal(e)
                    })?;
=======
                    .instantiate(&mut store, &state.code)?
                    .context("actor not found")
                    .map_err(Abort::Fatal)?;
>>>>>>> 31e7c618

                // Resolve and store a reference to the exported memory.
                let memory = instance
                    .get_memory(&mut store, "memory")
                    .context("actor has no memory export")
                    .map_err(Abort::Fatal)?;

                store.data_mut().memory = memory;

                // Lookup the invoke method.
                let invoke: wasmtime::TypedFunc<(u32,), u32> = instance
                    .get_typed_func(&mut store, "invoke")
                    // All actors will have an invoke method.
                    .map_err(Abort::Fatal)?;

                // Set the available gas.
                update_gas_available(&mut store)?;

                // Invoke it.
                let res = std::panic::catch_unwind(std::panic::AssertUnwindSafe(|| {
                    invoke.call(&mut store, (params_id,))
                }))
                .map_err(|panic| Abort::Fatal(anyhow!("panic within actor: {:?}", panic)))?;

                // Charge for any remaining uncharged execution gas, returning an error if we run
                // out.
                charge_for_exec(&mut store)?;

                // If the invocation failed due to running out of exec_units, we have already
                // detected it and returned OutOfGas above. Any other invocation failure is returned
                // here as an Abort

                Ok(res?)
            })();

            let invocation_data = store.into_data();
            let last_error = invocation_data.last_error;
            let (mut cm, block_registry) = invocation_data.kernel.into_inner();

            // Resolve the return block's ID into an actual block, converting to an abort if it
            // doesn't exist.
            let result = result.and_then(|ret_id| {
                Ok(if ret_id == NO_DATA_BLOCK_ID {
                    None
                } else {
                    Some(block_registry.get(ret_id).map_err(|_| {
                        Abort::Exit(
                            ExitCode::SYS_MISSING_RETURN,
                            String::from("returned block does not exist"),
                            NO_DATA_BLOCK_ID,
                        )
                    })?)
                })
            });

            // Process the result, updating the backtrace if necessary.
            let ret = match result {
                Ok(ret) => Ok(InvocationResult {
                    exit_code: ExitCode::OK,
                    value: ret.cloned(),
                }),
                Err(abort) => {
                    let (code, message, res) = match abort {
                        Abort::Exit(code, message, NO_DATA_BLOCK_ID) => (
                            code,
                            message,
                            Ok(InvocationResult {
                                exit_code: code,
                                value: None,
                            }),
                        ),
                        Abort::Exit(code, message, blk_id) => match block_registry.get(blk_id) {
                            Err(e) => (
                                ExitCode::SYS_MISSING_RETURN,
                                "error getting exit data block".to_owned(),
                                Err(ExecutionError::Fatal(anyhow!(e))),
                            ),
                            Ok(blk) => (
                                code,
                                message,
                                Ok(InvocationResult {
                                    exit_code: code,
                                    value: Some(blk.clone()),
                                }),
                            ),
                        },
                        Abort::OutOfGas => (
                            ExitCode::SYS_OUT_OF_GAS,
                            "out of gas".to_owned(),
                            Err(ExecutionError::OutOfGas),
                        ),
                        Abort::Fatal(err) => (
                            ExitCode::SYS_ASSERTION_FAILED,
                            "fatal error".to_owned(),
                            Err(ExecutionError::Fatal(err)),
                        ),
                    };

                    if !code.is_success() {
                        if let Some(err) = last_error {
                            cm.backtrace.begin(err);
                        }

                        cm.backtrace.push_frame(Frame {
                            source: to,
                            method,
                            message,
                            code,
                        });
                    }

                    res
                }
            };

            // Log the results if tracing is enabled.
            if log::log_enabled!(log::Level::Trace) {
                match &ret {
                    Ok(val) => log::trace!(
                        "returning {}::{} -> {} ({})",
                        to,
                        method,
                        from,
                        val.exit_code
                    ),
                    Err(e) => log::trace!("failing {}::{} -> {} (err:{})", to, method, from, e),
                }
            }

            t.stop();
            (ret, cm)
        })
    }

    /// Temporarily replace `self` with a version that contains `None` for the inner part,
    /// to be able to hand over ownership of `self` to a new kernel, while the older kernel
    /// has a reference to the hollowed out version.
    fn map_mut<F, T>(&mut self, f: F) -> T
    where
        F: FnOnce(Self) -> (T, Self),
    {
        replace_with::replace_with_and_return(self, || DefaultCallManager(None), f)
    }

    /// Check that we're not violating the call stack depth, then envelope a call
    /// with an increase/decrease of the depth to make sure none of them are missed.
    fn with_stack_frame<F, V>(&mut self, f: F) -> Result<V>
    where
        F: FnOnce(&mut Self) -> Result<V>,
    {
        if self.call_stack_depth >= self.machine.context().max_call_depth {
            let sys_err = syscall_error!(LimitExceeded, "message execution exceeds call depth");
            if self.machine.context().tracing {
                self.trace(ExecutionEvent::CallError(sys_err.clone()));
            }
            return Err(sys_err.into());
        }

        self.call_stack_depth += 1;
        let res = <<<DefaultCallManager<M> as CallManager>::Machine as Machine>::Limiter>::with_stack_frame(
            self,
            |s| s.limiter_mut(),
            f,
        );
        self.call_stack_depth -= 1;
        res
    }
}

/// Stores events in layers as they are emitted by actors. As the call stack progresses, when an
/// actor exits normally, its events should be merged onto the previous layer (merge_last_layer).
/// If an actor aborts, the last layer should be discarded (discard_last_layer). This will also
/// throw away any events collected from subcalls (and previously merged, as those subcalls returned
/// normally).
#[derive(Default)]
pub struct EventsAccumulator {
    events: Vec<StampedEvent>,
    idxs: Vec<usize>,
}

pub(crate) struct Events {
    root: Option<Cid>,
    events: Vec<StampedEvent>,
}

impl EventsAccumulator {
    fn append_event(&mut self, evt: StampedEvent) {
        self.events.push(evt)
    }

    fn begin_transaction(&mut self) {
        self.idxs.push(self.events.len());
    }

    fn end_transaction(&mut self, revert: bool) -> Result<()> {
        let idx = self.idxs.pop().ok_or_else(|| {
            ExecutionError::Fatal(anyhow!(
                "no index in the event accumulator when ending a transaction"
            ))
        })?;
        if revert {
            self.events.truncate(idx);
        }
        Ok(())
    }

    fn finish(self) -> Result<Events> {
        if !self.idxs.is_empty() {
            return Err(ExecutionError::Fatal(anyhow!(
                "bad events accumulator state; expected layer indices to be empty, had {} items",
                self.idxs.len()
            )));
        }

        let root = if !self.events.is_empty() {
            const EVENTS_AMT_BITWIDTH: u32 = 5;
            let root = Amt::new_from_iter_with_bit_width(
                DiscardBlockstore,
                EVENTS_AMT_BITWIDTH,
                self.events.iter().cloned(),
            )
            .context("failed to construct events AMT")
            .or_fatal()?;
            Some(root)
        } else {
            None
        };

        Ok(Events {
            root,
            events: self.events,
        })
    }
}<|MERGE_RESOLUTION|>--- conflicted
+++ resolved
@@ -709,19 +709,9 @@
             let result: std::result::Result<BlockId, Abort> = (|| {
                 // Instantiate the module.
                 let instance = engine
-<<<<<<< HEAD
-                    .get_instance(&mut store, &state.code)
-                    .and_then(|i| i.context("actor code not found"))
-                    .map_err(|e| {
-                        // todo try to distinguish resource limit / trap / fatal
-                        log::error!("failed to instantiate actor: {:?}", e);
-                        Abort::Fatal(e)
-                    })?;
-=======
                     .instantiate(&mut store, &state.code)?
                     .context("actor not found")
                     .map_err(Abort::Fatal)?;
->>>>>>> 31e7c618
 
                 // Resolve and store a reference to the exported memory.
                 let memory = instance
