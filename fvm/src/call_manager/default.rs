--- conflicted
+++ resolved
@@ -238,16 +238,11 @@
         }
 
         let res = events.finish();
-<<<<<<< HEAD
-        let (events, events_root) = match res {
-            Ok((events, events_root)) => (events, events_root),
-=======
         let Events {
             events,
             root: events_root,
         } = match res {
             Ok(events) => events,
->>>>>>> f5be0a5c
             Err(err) => return (Err(err), machine),
         };
 
@@ -774,37 +769,13 @@
         Ok(())
     }
 
-<<<<<<< HEAD
-    fn finish(self) -> Result<(Vec<StampedEvent>, Option<Cid>)> {
-=======
     fn finish(self) -> Result<Events> {
->>>>>>> f5be0a5c
         if !self.idxs.is_empty() {
             return Err(ExecutionError::Fatal(anyhow!(
                 "bad events accumulator state; expected layer indices to be empty, had {} items",
                 self.idxs.len()
             )));
         }
-<<<<<<< HEAD
-        let events_root = if self.events.is_empty() {
-            None
-        } else {
-            const EVENTS_AMT_BITWIDTH: u32 = 5;
-            let mut amt = Amt::new_with_bit_width(DiscardBlockstore, EVENTS_AMT_BITWIDTH);
-            // TODO this can be zero-copy if the AMT supports a batch set operation that took an
-            //  iterator of references and flushed the batch at the end, or an immutable constructor.
-            amt.batch_set(self.events.iter().cloned())
-                .context("failed to add events to AMT")
-                .or_fatal()?;
-            let amt_cid = amt
-                .flush()
-                .context("failed to flush events AMT")
-                .or_fatal()?;
-            Some(amt_cid)
-        };
-
-        Ok((self.events, events_root))
-=======
 
         let root = if !self.events.is_empty() {
             const EVENTS_AMT_BITWIDTH: u32 = 5;
@@ -824,6 +795,5 @@
             root,
             events: self.events,
         })
->>>>>>> f5be0a5c
     }
 }