<<<<<<< HEAD
#[cfg(feature = "tracing")]
use std::io::Write;
#[cfg(feature = "tracing")]
use std::ops::DerefMut;
use std::sync::Mutex;
use std::time::{Duration, Instant};

use anyhow::Context as _;
=======
use std::cmp::max;

use anyhow::Context;
>>>>>>> 7bf6731c
use derive_more::{Deref, DerefMut};
use fvm_ipld_encoding::{RawBytes, DAG_CBOR};
use fvm_shared::actor::builtin::Type;
use fvm_shared::address::{Address, Protocol};
use fvm_shared::econ::TokenAmount;
use fvm_shared::error::{ErrorNumber, ExitCode};
use fvm_shared::version::NetworkVersion;
use fvm_shared::{ActorID, MethodNum, METHOD_SEND};
use num_traits::Zero;

use super::{Backtrace, CallManager, CallStats, InvocationResult, NO_DATA_BLOCK_ID};
use crate::call_manager::backtrace::Frame;
use crate::call_manager::FinishRet;
use crate::gas::GasTracker;
use crate::kernel::{ClassifyResult, ExecutionError, Kernel, Result, SyscallError};
use crate::machine::Machine;
use crate::syscalls::error::Abort;
use crate::trace::{ExecutionEvent, ExecutionTrace, SendParams};
use crate::{account_actor, syscall_error};

/// The default [`CallManager`] implementation.
#[repr(transparent)]
pub struct DefaultCallManager<M>(Option<Box<InnerDefaultCallManager<M>>>);

#[doc(hidden)]
#[derive(Deref, DerefMut)]
pub struct InnerDefaultCallManager<M> {
    /// The machine this kernel is attached to.
    #[deref]
    #[deref_mut]
    machine: M,
    /// The gas tracker.
    gas_tracker: GasTracker,
    /// The original sender of the chain message that initiated this call stack.
    origin: Address,
    /// The nonce of the chain message that initiated this call stack.
    nonce: u64,
    /// Number of actors created in this call stack.
    num_actors_created: u64,
    /// Current call-stack depth.
    call_stack_depth: u32,
    /// The current chain of errors, if any.
    backtrace: Backtrace,
<<<<<<< HEAD

    /// Stats related to the message execution.
    call_stats: CallStats,

    #[cfg(feature = "tracing")]
    gas_tracer: Option<std::cell::RefCell<crate::gas::tracer::GasTracer>>,
=======
    /// The current execution trace.
    exec_trace: ExecutionTrace,
>>>>>>> 7bf6731c
}

#[doc(hidden)]
impl<M> std::ops::Deref for DefaultCallManager<M> {
    type Target = InnerDefaultCallManager<M>;

    fn deref(&self) -> &Self::Target {
        self.0.as_ref().expect("call manager is poisoned")
    }
}

#[doc(hidden)]
impl<M> std::ops::DerefMut for DefaultCallManager<M> {
    fn deref_mut(&mut self) -> &mut Self::Target {
        self.0.as_mut().expect("call manager is poisoned")
    }
}

lazy_static::lazy_static! {
    static ref TRACE_FILE : Mutex<std::io::BufWriter<std::fs::File>> = {
        let f = std::fs::File::options().create(true).write(true).append(true).open("fuel_trace.json").unwrap();
        Mutex::new(std::io::BufWriter::new(f))
    };
}

impl<M> CallManager for DefaultCallManager<M>
where
    M: Machine,
{
    type Machine = M;

    fn new(machine: M, gas_limit: i64, origin: Address, nonce: u64) -> Self {
        DefaultCallManager(Some(Box::new(InnerDefaultCallManager {
            machine,
            gas_tracker: GasTracker::new(gas_limit, 0),
            origin,
            nonce,
            num_actors_created: 0,
            call_stack_depth: 0,
            backtrace: Backtrace::default(),
<<<<<<< HEAD
            call_stats: CallStats::default(),

            #[cfg(feature = "tracing")]
            gas_tracer: {
                use crate::gas::tracer::Point;
                let mut tracer = crate::gas::tracer::GasTracer::new();
                tracer.record(
                    Default::default(),
                    Point {
                        event: crate::gas::tracer::Event::Started,
                        label: Default::default(),
                    },
                    Default::default(),
                );
                Some(std::cell::RefCell::new(tracer))
            },
        }))
=======
            exec_trace: vec![],
        })))
>>>>>>> 7bf6731c
    }

    fn send<K>(
        &mut self,
        from: ActorID,
        to: Address,
        method: MethodNum,
        params: &RawBytes,
        value: &TokenAmount,
    ) -> Result<InvocationResult>
    where
        K: Kernel<CallManager = Self>,
    {
        if self.machine.context().tracing {
            self.exec_trace.push(ExecutionEvent::Call(SendParams {
                from,
                to,
                method,
                params: params.clone(),
                value: value.clone(),
            }));
        }

        // We check _then_ set because we don't count the top call. This effectivly allows a
        // call-stack depth of `max_call_depth + 1` (or `max_call_depth` sub-calls). While this is
        // likely a bug, this is how NV15 behaves so we mimic that behavior here.
        //
        // By example:
        //
        // 1. If the max depth is 0, call_stack_depth will be 1 and the top-level message won't be
        //    able to make sub-calls (1 > 0).
        // 2. If the max depth is 1, the call_stack_depth will be 1 in the top-level message, 2 in
        //    sub-calls, and said sub-calls will not be able to make further subcalls (2 > 1).
        //
        // NOTE: Unlike the FVM, Lotus adds _then_ checks. It does this because the
        // `call_stack_depth` in lotus is 0 for the top-level call, unlike in the FVM where it's 1.
        if self.call_stack_depth > self.machine.context().max_call_depth {
            return Err(
                syscall_error!(LimitExceeded, "message execution exceeds call depth").into(),
            );
        }
        self.call_stack_depth += 1;
        let result = self.send_unchecked::<K>(from, to, method, params, value);
        self.call_stack_depth -= 1;

        if self.machine.context().tracing {
            self.exec_trace.push(ExecutionEvent::Return(match result {
                Err(ref e) => Err(match e {
                    ExecutionError::OutOfGas => {
                        SyscallError::new(ErrorNumber::Forbidden, "out of gas")
                    }
                    ExecutionError::Fatal(_) => SyscallError::new(ErrorNumber::Forbidden, "fatal"),
                    ExecutionError::Syscall(s) => s.clone(),
                }),
                Ok(ref v) => Ok(v.clone()),
            }));
        }

        result
    }

    fn with_transaction(
        &mut self,
        f: impl FnOnce(&mut Self) -> Result<InvocationResult>,
    ) -> Result<InvocationResult> {
        self.state_tree_mut().begin_transaction();
        let (revert, res) = match f(self) {
            Ok(v) => (!v.exit_code().is_success(), Ok(v)),
            Err(e) => (true, Err(e)),
        };
        self.state_tree_mut().end_transaction(revert)?;
        res
    }

<<<<<<< HEAD
    fn finish(mut self) -> (i64, Backtrace, CallStats, Self::Machine) {
        #[cfg(feature = "tracing")]
        {
            use crate::gas::tracer::{Consumption, Point};
            let tracer = self.gas_tracer.take().unwrap();
            let traces = {
                let mut tracer = tracer.into_inner();
                tracer.record(
                    Default::default(),
                    Point {
                        event: crate::gas::tracer::Event::Finished,
                        label: Default::default(),
                    },
                    Consumption {
                        fuel_consumed: None,
                        gas_consumed: Some(self.gas_tracker.gas_used()),
                    },
                );
                tracer.finish()
            };
            let mut tf = TRACE_FILE.lock().unwrap();
            serde_json::to_writer(tf.deref_mut(), &traces).unwrap();
            tf.flush().unwrap();
        }
=======
    fn finish(mut self) -> (FinishRet, Self::Machine) {
        let gas_used = self.gas_tracker.gas_used().max(0);
>>>>>>> 7bf6731c

        let inner = self.0.take().expect("call manager is poisoned");
        let gas_used = inner.gas_tracker.gas_used().max(0);
        let mut stats = inner.call_stats;
        stats.compute_gas = inner.gas_tracker.compute_gas_real().max(0) as u64;

        // TODO: Having to check against zero here is fishy, but this is what lotus does.
<<<<<<< HEAD
        (gas_used, inner.backtrace, stats, inner.machine)
    }

    #[cfg(feature = "tracing")]
    fn record_trace(
        &self,
        context: crate::gas::tracer::Context,
        point: crate::gas::tracer::Point,
        consumption: crate::gas::tracer::Consumption,
    ) {
        self.gas_tracer
            .as_ref()
            .unwrap()
            .borrow_mut()
            .record(context, point, consumption)
=======
        (
            FinishRet {
                gas_used,
                backtrace: inner.backtrace,
                exec_trace: inner.exec_trace,
            },
            inner.machine,
        )
>>>>>>> 7bf6731c
    }

    // Accessor methods so the trait can implement some common methods by default.

    fn machine(&self) -> &Self::Machine {
        &self.machine
    }

    fn machine_mut(&mut self) -> &mut Self::Machine {
        &mut self.machine
    }

    fn gas_tracker(&self) -> &GasTracker {
        &self.gas_tracker
    }

    fn gas_tracker_mut(&mut self) -> &mut GasTracker {
        &mut self.gas_tracker
    }

    // Other accessor methods

    fn origin(&self) -> Address {
        self.origin
    }

    fn nonce(&self) -> u64 {
        self.nonce
    }

    // Helper for creating actors. This really doesn't belong on this trait.

    fn next_actor_idx(&mut self) -> u64 {
        let ret = self.num_actors_created;
        self.num_actors_created += 1;
        ret
    }
}

impl<M> DefaultCallManager<M>
where
    M: Machine,
{
    fn create_account_actor<K>(&mut self, addr: &Address) -> Result<ActorID>
    where
        K: Kernel<CallManager = Self>,
    {
        self.charge_gas(self.price_list().on_create_actor())?;

        if addr.is_bls_zero_address() {
            return Err(
                syscall_error!(IllegalArgument; "cannot create the bls zero address actor").into(),
            );
        }

        // Create the actor in the state tree.
        let id = {
            let code_cid = self
                .builtin_actors()
                .get_by_right(&Type::Account)
                .expect("failed to determine account actor CodeCID");
            let state = account_actor::zero_state(*code_cid);
            self.create_actor(addr, state)?
        };

        // Now invoke the constructor; first create the parameters, then
        // instantiate a new kernel to invoke the constructor.
        let params = RawBytes::serialize(&addr)
            // TODO(#198) this should be a Sys actor error, but we're copying lotus here.
            .map_err(|e| syscall_error!(Serialization; "failed to serialize params: {}", e))?;

        self.send_resolved::<K>(
            account_actor::SYSTEM_ACTOR_ID,
            id,
            fvm_shared::METHOD_CONSTRUCTOR,
            &params,
            &TokenAmount::from(0u32),
        )?;

        Ok(id)
    }

    /// Send without checking the call depth.
    fn send_unchecked<K>(
        &mut self,
        from: ActorID,
        to: Address,
        method: MethodNum,
        params: &RawBytes,
        value: &TokenAmount,
    ) -> Result<InvocationResult>
    where
        K: Kernel<CallManager = Self>,
    {
        // Get the receiver; this will resolve the address.
        // TODO: What kind of errors should we be using here?
        let to = match self.state_tree().lookup_id(&to)? {
            Some(addr) => addr,
            None => match to.protocol() {
                Protocol::BLS | Protocol::Secp256k1 => {
                    // Try to create an account actor if the receiver is a key address.
                    self.create_account_actor::<K>(&to)?
                }
                _ => return Err(syscall_error!(NotFound; "actor does not exist: {}", to).into()),
            },
        };

        // Do the actual send.

        self.send_resolved::<K>(from, to, method, params, value)
    }

    /// Send with resolved addresses.
    fn send_resolved<K>(
        &mut self,
        from: ActorID,
        to: ActorID,
        method: MethodNum,
        params: &RawBytes,
        value: &TokenAmount,
    ) -> Result<InvocationResult>
    where
        K: Kernel<CallManager = Self>,
    {
        // Lookup the actor.
        let state = self
            .state_tree()
            .get_actor_id(to)?
            .ok_or_else(|| syscall_error!(NotFound; "actor does not exist: {}", to))?;

        // Charge the method gas. Not sure why this comes second, but it does.
        self.charge_gas(self.price_list().on_method_invocation(value, method))?;

        // Transfer, if necessary.
        if !value.is_zero() {
            self.machine.transfer(from, to, value)?;
        }

        // Abort early if we have a send.
        if method == METHOD_SEND {
            log::trace!("sent {} -> {}: {}", from, to, &value);
            return Ok(InvocationResult::Return(Default::default()));
        }
        let call_start = Instant::now();

        #[cfg(feature = "tracing")]
        {
            use crate::gas::tracer::{Consumption, Context, Point};
            let gas_used = self.gas_tracker.gas_used();
            self.gas_tracer.as_mut().unwrap().get_mut().record(
                Context {
                    code_cid: state.code.clone(),
                    method_num: method,
                },
                Point {
                    event: crate::gas::tracer::Event::EnterCall,
                    label: Default::default(),
                },
                Consumption {
                    fuel_consumed: None,
                    gas_consumed: Some(gas_used),
                },
            );
        }

        // This is a cheap operation as it doesn't actually clone the struct,
        // it returns a referenced copy.
        let engine = self.engine().clone();

        let gas_available = self.gas_tracker.gas_available();
        log::trace!("calling {} -> {}::{}", from, to, method);
        self.map_mut(|cm| {
            // Make the kernel.
            let mut kernel = K::new(cm, from, to, method, value.clone());

            // Store parameters, if any.
            let param_id = if params.len() > 0 {
                match kernel.block_create(DAG_CBOR, params) {
                    Ok(id) => id,
                    // This could fail if we pass some global memory limit.
                    Err(err) => return (Err(err), kernel.into_call_manager()),
                }
            } else {
                super::NO_DATA_BLOCK_ID
            };

            // Make a store.
            let gas_used = kernel.gas_used();
            let exec_units_to_add = match kernel.network_version() {
                NetworkVersion::V14 | NetworkVersion::V15 => i64::MAX,
                _ => kernel
                    .price_list()
                    .gas_to_exec_units(max(gas_available.saturating_sub(gas_used), 0), false),
            };

            let mut store = engine.new_store(kernel);
<<<<<<< HEAD
            store.add_fuel(u64::MAX).expect("failed to add fuel");
=======
            if let Err(err) = store.add_fuel(u64::try_from(exec_units_to_add).unwrap_or(0)) {
                return (
                    Err(ExecutionError::Fatal(err)),
                    store.into_data().kernel.into_call_manager(),
                );
            }
>>>>>>> 7bf6731c

            // Instantiate the module.
            let instance = match engine
                .get_instance(&mut store, &state.code)
                .and_then(|i| i.context("actor code not found"))
                .or_fatal()
            {
                Ok(ret) => ret,
                Err(err) => return (Err(err), store.into_data().kernel.into_call_manager()),
            };

            // From this point on, there are no more syscall errors, only aborts.
            let result: std::result::Result<RawBytes, Abort> = (|| {
                // Lookup the invoke method.
                let invoke: wasmtime::TypedFunc<(u32,), u32> = instance
                    .get_typed_func(&mut store, "invoke")
                    // All actors will have an invoke method.
                    .map_err(Abort::Fatal)?;

<<<<<<< HEAD
                // Invoke (and time) it.
                let return_block_id = invoke.call(&mut store, (param_id,))?;
=======
                // Invoke it.
                let res = invoke.call(&mut store, (param_id,));

                // Charge gas for the "latest" use of execution units (all the exec units used since the most recent syscall)
                // We do this by first loading the _total_ execution units consumed
                let exec_units_consumed = store
                    .fuel_consumed()
                    .context("expected to find fuel consumed")
                    .map_err(Abort::Fatal)?;
                // Then, pass the _total_ exec_units_consumed to the InvocationData,
                // which knows how many execution units had been consumed at the most recent snapshot
                // It will charge gas for the delta between the total units (the number we provide) and its snapshot
                store
                    .data_mut()
                    .charge_gas_for_exec_units(exec_units_consumed)
                    .map_err(|e| Abort::from_error(ExitCode::SYS_ASSERTION_FAILED, e))?;

                // If the invocation failed due to running out of exec_units, we have already detected it and returned OutOfGas above.
                // Any other invocation failure is returned here as an Abort
                let return_block_id = res?;
>>>>>>> 7bf6731c

                // Extract the return value, if there is one.
                let return_value: RawBytes = if return_block_id > NO_DATA_BLOCK_ID {
                    let (code, ret) = store
                        .data_mut()
                        .kernel
                        .block_get(return_block_id)
                        .map_err(|e| Abort::from_error(ExitCode::SYS_MISSING_RETURN, e))?;
                    debug_assert_eq!(code, DAG_CBOR);
                    RawBytes::new(ret)
                } else {
                    RawBytes::default()
                };

                Ok(return_value)
            })();

            let fuel_used = store.fuel_consumed().expect("fuel not enabled?");
            let invocation_data = store.into_data();
            let last_error = invocation_data.last_error;
            let mut cm = invocation_data.kernel.into_call_manager();

            #[cfg(feature = "tracing")]
            {
                use crate::gas::tracer::{Consumption, Context, Point};
                let gas_used = cm.gas_tracker.gas_used();
                cm.gas_tracer.as_mut().unwrap().get_mut().record(
                    Context {
                        code_cid: state.code.clone(),
                        method_num: method,
                    },
                    Point {
                        event: crate::gas::tracer::Event::ExitCall,
                        label: Default::default(),
                    },
                    Consumption {
                        fuel_consumed: Some(fuel_used),
                        gas_consumed: Some(gas_used),
                    },
                );
            }

            // We're ignoring the backtrace collection time, because that will be disabled on
            // mainnet unless explicitly enabled.
            let call_duration = call_start.elapsed();

            cm.call_stats.fuel_used += fuel_used;
            cm.call_stats.call_count += 1;
            cm.call_stats.call_overhead +=
                (call_duration - invocation_data.actor_time).max(Default::default());
            cm.call_stats.wasm_duration += (invocation_data.actor_time
                - invocation_data.syscall_time)
                .max(Duration::default());

            // Process the result, updating the backtrace if necessary.
            let ret = match result {
                Ok(value) => Ok(InvocationResult::Return(value)),
                Err(abort) => {
                    if let Some(err) = last_error {
                        cm.backtrace.set_cause(err);
                    }

                    let (code, message, res) = match abort {
                        Abort::Exit(code, message) => {
                            (code, message, Ok(InvocationResult::Failure(code)))
                        }
                        Abort::OutOfGas => (
                            ExitCode::SYS_OUT_OF_GAS,
                            "out of gas".to_owned(),
                            Err(ExecutionError::OutOfGas),
                        ),
                        Abort::Fatal(err) => (
                            ExitCode::SYS_ASSERTION_FAILED,
                            "fatal error".to_owned(),
                            Err(ExecutionError::Fatal(err)),
                        ),
                    };

                    cm.backtrace.push_frame(Frame {
                        source: to,
                        method,
                        message,
                        params: params.clone(),
                        code,
                    });

                    res
                }
            };

            // Log the results if tracing is enabled.
            if log::log_enabled!(log::Level::Trace) {
                match &ret {
                    Ok(val) => log::trace!(
                        "returning {}::{} -> {} ({})",
                        to,
                        method,
                        from,
                        val.exit_code()
                    ),
                    Err(e) => log::trace!("failing {}::{} -> {} (err:{})", to, method, from, e),
                }
            }

            (ret, cm)
        })
    }

    fn map_mut<F, T>(&mut self, f: F) -> T
    where
        F: FnOnce(Self) -> (T, Self),
    {
        replace_with::replace_with_and_return(self, || DefaultCallManager(None), f)
    }
}<|MERGE_RESOLUTION|>--- conflicted
+++ resolved
@@ -1,4 +1,4 @@
-<<<<<<< HEAD
+use std::cmp::max;
 #[cfg(feature = "tracing")]
 use std::io::Write;
 #[cfg(feature = "tracing")]
@@ -7,11 +7,6 @@
 use std::time::{Duration, Instant};
 
 use anyhow::Context as _;
-=======
-use std::cmp::max;
-
-use anyhow::Context;
->>>>>>> 7bf6731c
 use derive_more::{Deref, DerefMut};
 use fvm_ipld_encoding::{RawBytes, DAG_CBOR};
 use fvm_shared::actor::builtin::Type;
@@ -22,7 +17,7 @@
 use fvm_shared::{ActorID, MethodNum, METHOD_SEND};
 use num_traits::Zero;
 
-use super::{Backtrace, CallManager, CallStats, InvocationResult, NO_DATA_BLOCK_ID};
+use super::{Backtrace, CallManager, ExecutionStats, InvocationResult, NO_DATA_BLOCK_ID};
 use crate::call_manager::backtrace::Frame;
 use crate::call_manager::FinishRet;
 use crate::gas::GasTracker;
@@ -55,17 +50,14 @@
     call_stack_depth: u32,
     /// The current chain of errors, if any.
     backtrace: Backtrace,
-<<<<<<< HEAD
+    /// The current execution trace.
+    exec_trace: ExecutionTrace,
 
     /// Stats related to the message execution.
-    call_stats: CallStats,
+    call_stats: ExecutionStats,
 
     #[cfg(feature = "tracing")]
     gas_tracer: Option<std::cell::RefCell<crate::gas::tracer::GasTracer>>,
-=======
-    /// The current execution trace.
-    exec_trace: ExecutionTrace,
->>>>>>> 7bf6731c
 }
 
 #[doc(hidden)]
@@ -106,8 +98,8 @@
             num_actors_created: 0,
             call_stack_depth: 0,
             backtrace: Backtrace::default(),
-<<<<<<< HEAD
-            call_stats: CallStats::default(),
+            call_stats: ExecutionStats::default(),
+            exec_trace: vec![],
 
             #[cfg(feature = "tracing")]
             gas_tracer: {
@@ -123,11 +115,7 @@
                 );
                 Some(std::cell::RefCell::new(tracer))
             },
-        }))
-=======
-            exec_trace: vec![],
         })))
->>>>>>> 7bf6731c
     }
 
     fn send<K>(
@@ -202,8 +190,7 @@
         res
     }
 
-<<<<<<< HEAD
-    fn finish(mut self) -> (i64, Backtrace, CallStats, Self::Machine) {
+    fn finish(mut self) -> (FinishRet, Self::Machine) {
         #[cfg(feature = "tracing")]
         {
             use crate::gas::tracer::{Consumption, Point};
@@ -227,10 +214,6 @@
             serde_json::to_writer(tf.deref_mut(), &traces).unwrap();
             tf.flush().unwrap();
         }
-=======
-    fn finish(mut self) -> (FinishRet, Self::Machine) {
-        let gas_used = self.gas_tracker.gas_used().max(0);
->>>>>>> 7bf6731c
 
         let inner = self.0.take().expect("call manager is poisoned");
         let gas_used = inner.gas_tracker.gas_used().max(0);
@@ -238,8 +221,15 @@
         stats.compute_gas = inner.gas_tracker.compute_gas_real().max(0) as u64;
 
         // TODO: Having to check against zero here is fishy, but this is what lotus does.
-<<<<<<< HEAD
-        (gas_used, inner.backtrace, stats, inner.machine)
+        (
+            FinishRet {
+                gas_used,
+                backtrace: inner.backtrace,
+                exec_stats: stats,
+                exec_trace: inner.exec_trace,
+            },
+            inner.machine,
+        )
     }
 
     #[cfg(feature = "tracing")]
@@ -254,16 +244,6 @@
             .unwrap()
             .borrow_mut()
             .record(context, point, consumption)
-=======
-        (
-            FinishRet {
-                gas_used,
-                backtrace: inner.backtrace,
-                exec_trace: inner.exec_trace,
-            },
-            inner.machine,
-        )
->>>>>>> 7bf6731c
     }
 
     // Accessor methods so the trait can implement some common methods by default.
@@ -460,16 +440,12 @@
             };
 
             let mut store = engine.new_store(kernel);
-<<<<<<< HEAD
-            store.add_fuel(u64::MAX).expect("failed to add fuel");
-=======
             if let Err(err) = store.add_fuel(u64::try_from(exec_units_to_add).unwrap_or(0)) {
                 return (
                     Err(ExecutionError::Fatal(err)),
                     store.into_data().kernel.into_call_manager(),
                 );
             }
->>>>>>> 7bf6731c
 
             // Instantiate the module.
             let instance = match engine
@@ -489,11 +465,7 @@
                     // All actors will have an invoke method.
                     .map_err(Abort::Fatal)?;
 
-<<<<<<< HEAD
                 // Invoke (and time) it.
-                let return_block_id = invoke.call(&mut store, (param_id,))?;
-=======
-                // Invoke it.
                 let res = invoke.call(&mut store, (param_id,));
 
                 // Charge gas for the "latest" use of execution units (all the exec units used since the most recent syscall)
@@ -513,7 +485,6 @@
                 // If the invocation failed due to running out of exec_units, we have already detected it and returned OutOfGas above.
                 // Any other invocation failure is returned here as an Abort
                 let return_block_id = res?;
->>>>>>> 7bf6731c
 
                 // Extract the return value, if there is one.
                 let return_value: RawBytes = if return_block_id > NO_DATA_BLOCK_ID {
