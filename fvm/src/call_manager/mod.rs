--- conflicted
+++ resolved
@@ -64,13 +64,8 @@
         f: impl FnOnce(&mut Self) -> Result<InvocationResult>,
     ) -> Result<InvocationResult>;
 
-<<<<<<< HEAD
-    /// Finishes execution, returning the gas used and the machine.
-    fn finish(self) -> (i64, backtrace::Backtrace, CallStats, Self::Machine);
-=======
     /// Finishes execution, returning the gas used, machine, and exec trace if requested.
     fn finish(self) -> (FinishRet, Self::Machine);
->>>>>>> 7bf6731c
 
     /// Returns a reference to the machine.
     fn machine(&self) -> &Self::Machine;
@@ -163,9 +158,8 @@
     }
 }
 
-<<<<<<< HEAD
 #[derive(Default, Clone, Debug)]
-pub struct CallStats {
+pub struct ExecutionStats {
     /// Wasm fuel used over the course of the message execution.
     pub fuel_used: u64,
     /// Time spent inside wasm code.
@@ -176,11 +170,12 @@
     pub call_count: u64,
     /// Compute gas actually used.
     pub compute_gas: u64,
-=======
+}
+
 /// The returned values upon finishing a call manager.
 pub struct FinishRet {
     pub gas_used: i64,
     pub backtrace: Backtrace,
     pub exec_trace: ExecutionTrace,
->>>>>>> 7bf6731c
+    pub exec_stats: ExecutionStats,
 }