use std::collections::BTreeMap;
use std::convert::{TryFrom, TryInto};
use std::panic::{self, UnwindSafe};
use std::path::PathBuf;

use anyhow::{anyhow, Context as _};
use byteorder::{BigEndian, WriteBytesExt};
use cid::Cid;
use filecoin_proofs_api::{self as proofs, ProverId, PublicReplicaInfo, SectorId};
use fvm_ipld_blockstore::Blockstore;
use fvm_ipld_encoding::{bytes_32, from_slice, to_vec};
use fvm_shared::actor::builtin::Type;
use fvm_shared::address::Protocol;
use fvm_shared::bigint::{BigInt, Zero};
use fvm_shared::consensus::ConsensusFault;
use fvm_shared::crypto::signature;
use fvm_shared::econ::TokenAmount;
use fvm_shared::error::ErrorNumber;
use fvm_shared::piece::{zero_piece_commitment, PaddedPieceSize};
use fvm_shared::sector::SectorInfo;
use fvm_shared::version::NetworkVersion;
use fvm_shared::{commcid, ActorID, FILECOIN_PRECISION};
use lazy_static::lazy_static;
use rayon::iter::{IndexedParallelIterator, IntoParallelRefIterator, ParallelIterator};

use super::blocks::{Block, BlockRegistry};
use super::error::Result;
use super::*;
use crate::call_manager::{CallManager, InvocationResult, NO_DATA_BLOCK_ID};
use crate::externs::{Consensus, Rand};
use crate::gas::GasCharge;
use crate::state_tree::ActorState;
use crate::{syscall_error, EMPTY_ARR_CID};

lazy_static! {
    static ref NUM_CPUS: usize = num_cpus::get();
    static ref INITIAL_RESERVE_BALANCE: BigInt = BigInt::from(300_000_000) * FILECOIN_PRECISION;
}

const BLAKE2B_256: u64 = 0xb220;
const ENV_ARTIFACT_DIR: &str = "FVM_STORE_ARTIFACT_DIR";
const MAX_ARTIFACT_NAME_LEN: usize = 256;

/// The "default" [`Kernel`] implementation.
pub struct DefaultKernel<C> {
    // Fields extracted from the message, except parameters, which have been
    // preloaded into the block registry.
    caller: ActorID,
    actor_id: ActorID,
    method: MethodNum,
    value_received: TokenAmount,

    /// The call manager for this call stack. If this kernel calls another actor, it will
    /// temporarily "give" the call manager to the other kernel before re-attaching it.
    call_manager: C,
    /// Tracks block data and organizes it through index handles so it can be
    /// referred to.
    ///
    /// This does not yet reason about reachability.
    blocks: BlockRegistry,
}

// Even though all children traits are implemented, Rust needs to know that the
// supertrait is implemented too.
impl<C> Kernel for DefaultKernel<C>
where
    C: CallManager,
{
    type CallManager = C;

    fn into_inner(self) -> (Self::CallManager, BlockRegistry)
    where
        Self: Sized,
    {
        (self.call_manager, self.blocks)
    }

    fn new(
        mgr: C,
        blocks: BlockRegistry,
        caller: ActorID,
        actor_id: ActorID,
        method: MethodNum,
        value_received: TokenAmount,
    ) -> Self {
        DefaultKernel {
            call_manager: mgr,
            blocks,
            caller,
            actor_id,
            method,
            value_received,
        }
    }
}

impl<C> DefaultKernel<C>
where
    C: CallManager,
{
    fn resolve_to_key_addr(&mut self, addr: &Address, charge_gas: bool) -> Result<Address> {
        if addr.protocol() == Protocol::BLS || addr.protocol() == Protocol::Secp256k1 {
            return Ok(*addr);
        }

        let act = self
            .call_manager
            .machine()
            .state_tree()
            .get_actor(addr)?
            .context("state tree doesn't contain actor")
            .or_error(ErrorNumber::NotFound)?;

        let is_account = self
            .call_manager
            .machine()
            .builtin_actors()
            .get_by_left(&act.code)
            .map(Type::is_account_actor)
            .unwrap_or(false);

        if !is_account {
            // TODO: this is wrong. Maybe some InvalidActor type?
            // The argument is syntactically correct, but semantically wrong.
            return Err(syscall_error!(IllegalArgument; "target actor is not an account").into());
        }

        if charge_gas {
            self.call_manager
                .charge_gas(self.call_manager.price_list().on_block_open_base())?;
        }

        let state_block = self
            .call_manager
            .state_tree()
            .store()
            .get(&act.state)
            .context("failed to look up state")
            .or_fatal()?
            .context("account actor state not found")
            .or_fatal()?;

        if charge_gas {
            self.call_manager.charge_gas(
                self.call_manager
                    .price_list()
                    .on_block_open_per_byte(state_block.len()),
            )?;
        }

        let state: crate::account_actor::State = from_slice(&state_block)
            .context("failed to decode actor state as an account")
            .or_fatal()?; // because we've checked and this should be an account.

        Ok(state.address)
    }

    /// Returns `Some(actor_state)` or `None` if this actor has been deleted.
    fn get_self(&self) -> Result<Option<ActorState>> {
        self.call_manager
            .state_tree()
            .get_actor_id(self.actor_id)
            .or_fatal()
            .context("error when finding current actor")
    }

    /// Mutates this actor's state, returning a syscall error if this actor has been deleted.
    fn mutate_self<F>(&mut self, mutate: F) -> Result<()>
    where
        F: FnOnce(&mut ActorState) -> Result<()>,
    {
        self.call_manager
            .state_tree_mut()
            .maybe_mutate_actor_id(self.actor_id, mutate)
            .context("failed to mutate self")
            .and_then(|found| {
                if found {
                    Ok(())
                } else {
                    Err(syscall_error!(IllegalOperation; "actor deleted").into())
                }
            })
    }
}

impl<C> SelfOps for DefaultKernel<C>
where
    C: CallManager,
{
    fn root(&self) -> Result<Cid> {
        // This can fail during normal operations if the actor has been deleted.
        Ok(self
            .get_self()?
            .context("state root requested after actor deletion")
            .or_error(ErrorNumber::IllegalOperation)?
            .state)
    }

    fn set_root(&mut self, new: Cid) -> Result<()> {
        self.mutate_self(|actor_state| {
            actor_state.state = new;
            Ok(())
        })
    }

    fn current_balance(&self) -> Result<TokenAmount> {
        // If the actor doesn't exist, it has zero balance.
        Ok(self.get_self()?.map(|a| a.balance).unwrap_or_default())
    }

    fn self_destruct(&mut self, beneficiary: &Address) -> Result<()> {
        // Idempotentcy: If the actor doesn't exist, this won't actually do anything. The current
        // balance will be zero, and `delete_actor_id` will be a no-op.
        self.call_manager
            .charge_gas(self.call_manager.price_list().on_delete_actor())?;

        let balance = self.current_balance()?;
        if balance != TokenAmount::zero() {
            // Starting from network version v7, the runtime checks if the beneficiary
            // exists; if missing, it fails the self destruct.
            //
            // In FVM we check unconditionally, since we only support nv13+.
            let beneficiary_id = self
                .resolve_address(beneficiary)?
                .context("beneficiary doesn't exist")
                .or_error(ErrorNumber::NotFound)?;

            if beneficiary_id == self.actor_id {
                return Err(syscall_error!(Forbidden, "benefactor cannot be beneficiary").into());
            }

            // Transfer the entirety of funds to beneficiary.
            self.call_manager
                .machine_mut()
                .transfer(self.actor_id, beneficiary_id, &balance)?;
        }

        // Delete the executing actor
        self.call_manager
            .state_tree_mut()
            .delete_actor_id(self.actor_id)
    }
}

impl<C> IpldBlockOps for DefaultKernel<C>
where
    C: CallManager,
{
    fn block_open(&mut self, cid: &Cid) -> Result<(BlockId, BlockStat)> {
        // TODO(M2): Check for reachability here.

        self.call_manager
            .charge_gas(self.call_manager.price_list().on_block_open_base())?;

        let data = self
            .call_manager
            .blockstore()
            .get(cid)
            // TODO: This is really "super fatal". It means we failed to store state, and should
            // probably abort the entire block.
            .or_fatal()?
            .ok_or_else(|| anyhow!("missing state: {}", cid))
            // Missing state is a fatal error because it means we have a bug. Once we do
            // reachability checking (for user actors) we won't get here unless the block is known
            // to be in the state-tree.
            .or_fatal()?;

        let block = Block::new(cid.codec(), data);

        self.call_manager.charge_gas(
            self.call_manager
                .price_list()
                .on_block_open_per_byte(block.size() as usize),
        )?;

        let stat = block.stat();
        let id = self.blocks.put(block)?;
        Ok((id, stat))
    }

    fn block_create(&mut self, codec: u64, data: &[u8]) -> Result<BlockId> {
        self.call_manager
            .charge_gas(self.call_manager.price_list().on_block_create(data.len()))?;

        Ok(self.blocks.put(Block::new(codec, data))?)
    }

    fn block_link(&mut self, id: BlockId, hash_fun: u64, hash_len: u32) -> Result<Cid> {
        if hash_fun != BLAKE2B_256 || hash_len != 32 {
            return Err(syscall_error!(IllegalCid; "cids must be 32-byte blake2b").into());
        }

        use multihash::MultihashDigest;
        let block = self.blocks.get(id)?;
        let code = multihash::Code::try_from(hash_fun)
            .map_err(|_| syscall_error!(IllegalCid; "invalid CID codec"))?;

        self.call_manager.charge_gas(
            self.call_manager
                .price_list()
                .on_block_link(block.size() as usize),
        )?;

        let hash = code.digest(block.data());
        if u32::from(hash.size()) < hash_len {
            return Err(syscall_error!(IllegalCid; "invalid hash length: {}", hash_len).into());
        }
        let k = Cid::new_v1(block.codec(), hash.truncate(hash_len as u8));
        // TODO(M2): Add the block to the reachable set.
        self.call_manager
            .blockstore()
            .put_keyed(&k, block.data())
            // TODO: This is really "super fatal". It means we failed to store state, and should
            // probably abort the entire block.
            .or_fatal()?;
        Ok(k)
    }

    fn block_read(&mut self, id: BlockId, offset: u32, buf: &mut [u8]) -> Result<i32> {
        // First, find the end of the _logical_ buffer (taking the offset into account).
        // This must fit into an i32.

        // We perform operations as u64, because we know that the buffer length and offset must fit
        // in a u32.
        let end = i32::try_from((offset as u64) + (buf.len() as u64))
            .map_err(|_|syscall_error!(IllegalArgument; "offset plus buffer length did not fit into an i32"))?;

        // Then get the block.
        let block = self.blocks.get(id)?;
        let data = block.data();

        // We start reading at this offset.
        let start = offset as usize;

        // We read (block_length - start) bytes, or until we fill the buffer.
        let to_read = std::cmp::min(data.len().saturating_sub(start), buf.len());

        // We can now _charge_, because we actually know how many bytes we need to read.
        self.call_manager
            .charge_gas(self.call_manager.price_list().on_block_read(to_read))?;

        // Copy into the output buffer, but only if were're reading. If to_read == 0, start may be
        // past the end of the block.
        if to_read != 0 {
            buf[..to_read].copy_from_slice(&data[start..(start + to_read)]);
        }

        // Returns the difference between the end of the block, and offset + buf.len()
        Ok((data.len() as i32) - end)
    }

    fn block_stat(&mut self, id: BlockId) -> Result<BlockStat> {
        self.call_manager
            .charge_gas(self.call_manager.price_list().on_block_stat())?;

        Ok(self.blocks.stat(id)?)
    }
}

impl<C> MessageOps for DefaultKernel<C>
where
    C: CallManager,
{
    fn msg_caller(&self) -> ActorID {
        self.caller
    }

    fn msg_receiver(&self) -> ActorID {
        self.actor_id
    }

    fn msg_method_number(&self) -> MethodNum {
        self.method
    }

    fn msg_value_received(&self) -> TokenAmount {
        self.value_received.clone()
    }
}

impl<C> SendOps for DefaultKernel<C>
where
    C: CallManager,
{
    fn send(
        &mut self,
        recipient: &Address,
        method: MethodNum,
        params_id: BlockId,
        value: &TokenAmount,
    ) -> Result<SendResult> {
        let from = self.actor_id;

        // Load parameters.
        let params = if params_id == NO_DATA_BLOCK_ID {
            None
        } else {
            Some(self.blocks.get(params_id)?.clone())
        };

        // Make sure we can actually store the return block.
        if self.blocks.is_full() {
            return Err(syscall_error!(LimitExceeded; "cannot store return block").into());
        }

        // Send.
        let result = self
            .call_manager
            .with_transaction(|cm| cm.send::<Self>(from, *recipient, method, params, value))?;

        // Store result and return.
        Ok(match result {
            InvocationResult::Return(None) => {
                SendResult::Return(NO_DATA_BLOCK_ID, BlockStat { codec: 0, size: 0 })
            }
            InvocationResult::Return(Some(blk)) => {
                let stat = blk.stat();
                let ret_id = self
                    .blocks
                    .put(blk)
                    .or_fatal()
                    .context("failed to store a valid return value")?;
                SendResult::Return(ret_id, stat)
            }
            InvocationResult::Failure(code) => SendResult::Abort(code),
        })
    }
}

impl<C> CircSupplyOps for DefaultKernel<C>
where
    C: CallManager,
{
    fn total_fil_circ_supply(&self) -> Result<TokenAmount> {
        // From v15 and onwards, Filecoin mainnet was fixed to use a static circ supply per epoch.
        // The value reported to the FVM from clients is now the static value,
        // the FVM simply reports that value to actors.
        Ok(self.call_manager.context().circ_supply.clone())
    }
}

impl<C> CryptoOps for DefaultKernel<C>
where
    C: CallManager,
{
    fn verify_signature(
        &mut self,
        sig_type: SignatureType,
        signature: &[u8],
        signer: &Address,
        plaintext: &[u8],
    ) -> Result<bool> {
        self.call_manager
            .charge_gas(self.call_manager.price_list().on_verify_signature(sig_type))?;

        // Resolve to key address before verifying signature.
        let signing_addr = self.resolve_to_key_addr(signer, true)?;

        // Verify signature, catching errors. Signature verification can include some complicated
        // math.
        catch_and_log_panic("verifying signature", || {
            Ok(signature::verify(sig_type, signature, plaintext, &signing_addr).is_ok())
        })
    }

    fn recover_secp_public_key(
        &mut self,
        hash: &[u8; SECP_SIG_MESSAGE_HASH_SIZE],
        signature: &[u8; SECP_SIG_LEN],
    ) -> Result<[u8; SECP_PUB_LEN]> {
        self.call_manager
            .charge_gas(self.call_manager.price_list().on_recover_secp_public_key())?;

        signature::ops::recover_secp_public_key(hash, signature)
            .map(|pubkey| pubkey.serialize())
            .map_err(|e| {
                syscall_error!(IllegalArgument; "public key recovery failed: {}", e).into()
            })
    }

    fn hash(&mut self, code: u64, data: &[u8]) -> Result<[u8; 32]> {
        self.call_manager
            .charge_gas(self.call_manager.price_list().on_hashing(data.len()))?;

        // We only support blake2b for now, but want to support others in the future.
        if code != BLAKE2B_256 {
            return Err(syscall_error!(IllegalArgument; "unsupported hash code {}", code).into());
        }

        let digest = blake2b_simd::Params::new()
            .hash_length(32)
            .to_state()
            .update(data)
            .finalize()
            .as_bytes()
            .try_into()
            .expect("fixed array size");
        Ok(digest)
    }

    fn compute_unsealed_sector_cid(
        &mut self,
        proof_type: RegisteredSealProof,
        pieces: &[PieceInfo],
    ) -> Result<Cid> {
        self.call_manager.charge_gas(
            self.call_manager
                .price_list()
                .on_compute_unsealed_sector_cid(proof_type, pieces),
        )?;

        catch_and_log_panic("computing unsealed sector CID", || {
            compute_unsealed_sector_cid(proof_type, pieces)
        })
    }

    /// Verify seal proof for sectors. This proof verifies that a sector was sealed by the miner.
    fn verify_seal(&mut self, vi: &SealVerifyInfo) -> Result<bool> {
        self.call_manager
            .charge_gas(self.call_manager.price_list().on_verify_seal(vi))?;

        // It's probably _fine_ to just let these turn into fatal errors, but seal verification is
        // pretty self contained, so catching panics here probably doesn't hurt.
        catch_and_log_panic("verifying seal", || verify_seal(vi))
    }

    fn verify_post(&mut self, verify_info: &WindowPoStVerifyInfo) -> Result<bool> {
        self.call_manager
            .charge_gas(self.call_manager.price_list().on_verify_post(verify_info))?;

        // This is especially important to catch as, otherwise, a bad "post" could be undisputable.
        catch_and_log_panic("verifying post", || verify_post(verify_info))
    }

    fn verify_consensus_fault(
        &mut self,
        h1: &[u8],
        h2: &[u8],
        extra: &[u8],
    ) -> Result<Option<ConsensusFault>> {
        self.call_manager
            .charge_gas(self.call_manager.price_list().on_verify_consensus_fault())?;

        // This syscall cannot be resolved inside the FVM, so we need to traverse
        // the node boundary through an extern.
        let (fault, gas) = self
            .call_manager
            .externs()
            .verify_consensus_fault(h1, h2, extra)
            .or_illegal_argument()?;

        if self.network_version() <= NetworkVersion::V15 {
            self.call_manager.charge_gas(GasCharge::new(
                "verify_consensus_fault_accesses",
                Gas::new(gas),
                Gas::zero(),
            ))?;
        }

        Ok(fault)
    }

    fn batch_verify_seals(&mut self, vis: &[SealVerifyInfo]) -> Result<Vec<bool>> {
        // NOTE: gas has already been charged by the power actor when the batch verify was enqueued.
        // Lotus charges "virtual" gas here for tracing only.
        log::debug!("batch verify seals start");
        let out = vis
            .par_iter()
            .with_min_len(vis.len() / *NUM_CPUS)
            .map(|seal| {
                let verify_seal_result = std::panic::catch_unwind(|| verify_seal(seal));
                match verify_seal_result {
                    Ok(res) => {
                        match res {
                            Ok(correct) => {
                                if !correct {
                                    log::debug!(
                                        "seal verify in batch failed (miner: {}) (err: Invalid Seal proof)",
                                        seal.sector_id.miner
                                    );
                                }
                                correct // all ok
                            }
                            Err(err) => {
                                log::debug!(
                                    "seal verify in batch failed (miner: {}) (err: {})",
                                    seal.sector_id.miner,
                                    err
                                );
                                false
                            }
                        }
                    }
                    Err(e) => {
                        log::error!("seal verify internal fail (miner: {}) (err: {:?})", seal.sector_id.miner, e);
                        false
                    }
                }
            })
            .collect();
        log::debug!("batch verify seals end");
        Ok(out)
    }

    fn verify_aggregate_seals(
        &mut self,
        aggregate: &AggregateSealVerifyProofAndInfos,
    ) -> Result<bool> {
        self.call_manager.charge_gas(
            self.call_manager
                .price_list()
                .on_verify_aggregate_seals(aggregate),
        )?;
        catch_and_log_panic("verifying aggregate seals", || {
            verify_aggregate_seals(aggregate)
        })
    }

    fn verify_replica_update(&mut self, replica: &ReplicaUpdateInfo) -> Result<bool> {
        self.call_manager.charge_gas(
            self.call_manager
                .price_list()
                .on_verify_replica_update(replica),
        )?;
        catch_and_log_panic("verifying replica update", || {
            verify_replica_update(replica)
        })
    }
}

impl<C> GasOps for DefaultKernel<C>
where
    C: CallManager,
{
    fn gas_used(&self) -> Gas {
        self.call_manager.gas_tracker().gas_used()
    }

    fn gas_available(&self) -> Gas {
        self.call_manager.gas_tracker().gas_available()
    }

    fn charge_gas(&mut self, name: &str, compute: Gas) -> Result<()> {
        self.call_manager
            .gas_tracker_mut()
            .charge_gas(name, compute)
    }

    fn price_list(&self) -> &PriceList {
        self.call_manager.price_list()
    }
}

impl<C> NetworkOps for DefaultKernel<C>
where
    C: CallManager,
{
    fn network_epoch(&self) -> ChainEpoch {
        self.call_manager.context().epoch
    }

    fn network_version(&self) -> NetworkVersion {
        self.call_manager.context().network_version
    }

    fn network_base_fee(&self) -> &TokenAmount {
        &self.call_manager.context().base_fee
    }
}

impl<C> RandomnessOps for DefaultKernel<C>
where
    C: CallManager,
{
    fn get_randomness_from_tickets(
        &mut self,
        personalization: i64,
        rand_epoch: ChainEpoch,
        entropy: &[u8],
    ) -> Result<[u8; RANDOMNESS_LENGTH]> {
        self.call_manager.charge_gas(
            self.call_manager
                .price_list()
                .on_get_randomness(entropy.len()),
        )?;

        // TODO(M2): Check error code
        // Specifically, lookback length?
        self.call_manager
            .externs()
            .get_chain_randomness(personalization, rand_epoch, entropy)
            .or_illegal_argument()
    }

    fn get_randomness_from_beacon(
        &mut self,
        personalization: i64,
        rand_epoch: ChainEpoch,
        entropy: &[u8],
    ) -> Result<[u8; RANDOMNESS_LENGTH]> {
        self.call_manager.charge_gas(
            self.call_manager
                .price_list()
                .on_get_randomness(entropy.len()),
        )?;

        // TODO(M2): Check error code
        // Specifically, lookback length?
        self.call_manager
            .externs()
            .get_beacon_randomness(personalization, rand_epoch, entropy)
            .or_illegal_argument()
    }
}

impl<C> ActorOps for DefaultKernel<C>
where
    C: CallManager,
{
    fn resolve_address(&self, address: &Address) -> Result<Option<ActorID>> {
        self.call_manager.state_tree().lookup_id(address)
    }

    fn get_actor_code_cid(&self, id: ActorID) -> Result<Option<Cid>> {
        Ok(self
            .call_manager
            .state_tree()
            .get_actor_id(id)
            .context("failed to lookup actor to get code CID")
            .or_fatal()?
            .map(|act| act.code))
    }

    // TODO(M2) merge new_actor_address and create_actor into a single syscall.
    fn new_actor_address(&mut self) -> Result<Address> {
        let oa = self
            .resolve_to_key_addr(&self.call_manager.origin(), false)
            // This is already an execution error, but we're _making_ it fatal.
            .or_fatal()?;

        let mut b = to_vec(&oa)
            .or_fatal()
            .context("could not serialize address in new_actor_address")?;
        b.write_u64::<BigEndian>(self.call_manager.nonce())
            .or_fatal()
            .context("writing nonce into a buffer")?;
        b.write_u64::<BigEndian>(self.call_manager.next_actor_idx())
            .or_fatal()
            .context("writing actor index in buffer")?;
        let addr = Address::new_actor(&b);
        Ok(addr)
    }

    // TODO(M2) merge new_actor_address and create_actor into a single syscall.
    fn create_actor(&mut self, code_id: Cid, actor_id: ActorID) -> Result<()> {
<<<<<<< HEAD
=======
        // TODO https://github.com/filecoin-project/builtin-actors/issues/492
>>>>>>> f144970f
        let singleton = self
            .get_builtin_actor_type(&code_id)
            .as_ref()
            .map(Type::is_singleton_actor)
            .unwrap_or(false);
        if singleton {
            return Err(
                syscall_error!(Forbidden; "can only have one instance of singleton actors").into(),
            );
        }

        let state_tree = self.call_manager.state_tree();
        if let Ok(Some(_)) = state_tree.get_actor_id(actor_id) {
            return Err(syscall_error!(Forbidden; "Actor address already exists").into());
        }

        self.call_manager
            .charge_gas(self.call_manager.price_list().on_create_actor())?;

        let state_tree = self.call_manager.state_tree_mut();
        state_tree.set_actor_id(
            actor_id,
            ActorState::new(code_id, *EMPTY_ARR_CID, 0.into(), 0),
        )
    }

    fn get_builtin_actor_type(&self, code_cid: &Cid) -> Option<actor::builtin::Type> {
        self.call_manager
            .machine()
            .builtin_actors()
            .get_by_left(code_cid)
            .cloned()
    }

    fn get_code_cid_for_type(&self, typ: actor::builtin::Type) -> Result<Cid> {
        self.call_manager
            .machine()
            .builtin_actors()
            .get_by_right(&typ)
            .cloned()
            .context("tried to resolve CID of unrecognized actor type")
            .or_illegal_argument()
    }

<<<<<<< HEAD
=======
    #[cfg(feature = "m2-native")]
>>>>>>> f144970f
    fn install_actor(&mut self, code_id: Cid) -> Result<()> {
        // TODO figure out gas
        self.call_manager
            .machine()
            .engine()
            .preload(self.call_manager.blockstore(), &[code_id])
            .map_err(|_| syscall_error!(IllegalArgument; "failed to load actor code").into())
    }
}

impl<C> DebugOps for DefaultKernel<C>
where
    C: CallManager,
{
    fn log(&self, msg: String) {
        println!("{}", msg)
    }

    fn debug_enabled(&self) -> bool {
        self.call_manager.context().actor_debugging
    }

    fn store_artifact(&self, name: &str, data: &[u8]) -> Result<()> {
        // Ensure well formed artifact name
        {
            if name.len() > MAX_ARTIFACT_NAME_LEN {
                Err("debug artifact name should not exceed 256 bytes")
            } else if name.chars().any(std::path::is_separator) {
                Err("debug artifact name should not include any path separators")
            } else if name
                .chars()
                .next()
                .ok_or("debug artifact name should be at least one character")
                .or_error(fvm_shared::error::ErrorNumber::IllegalArgument)?
                == '.'
            {
                Err("debug artifact name should not start with a decimal '.'")
            } else {
                Ok(())
            }
        }
        .or_error(fvm_shared::error::ErrorNumber::IllegalArgument)?;

        // Write to disk
        if let Ok(dir) = std::env::var(ENV_ARTIFACT_DIR).as_deref() {
            let dir: PathBuf = [
                dir,
                self.call_manager.machine().machine_id(),
                &self.call_manager.origin().to_string(),
                &self.call_manager.nonce().to_string(),
                &self.actor_id.to_string(),
                &self.call_manager.invocation_count().to_string(),
            ]
            .iter()
            .collect();

            if let Err(e) = std::fs::create_dir_all(dir.clone()) {
                log::error!("failed to make directory to store debug artifacts {}", e);
            } else if let Err(e) = std::fs::write(dir.join(name), data) {
                log::error!("failed to store debug artifact {}", e)
            }
            log::info!("wrote artifact: {} to {:?}", name, dir);
        } else {
            log::error!(
                "store_artifact was ignored, env var {} was not set",
                ENV_ARTIFACT_DIR
            )
        }
        Ok(())
    }
}

fn catch_and_log_panic<F: FnOnce() -> Result<R> + UnwindSafe, R>(context: &str, f: F) -> Result<R> {
    match panic::catch_unwind(f) {
        Ok(v) => v,
        Err(e) => {
            log::error!("caught panic when {}: {:?}", context, e);
            Err(syscall_error!(IllegalArgument; "caught panic when {}: {:?}", context, e).into())
        }
    }
}

/// PoSt proof variants.
enum ProofType {
    #[allow(unused)]
    Winning,
    Window,
}

fn prover_id_from_u64(id: u64) -> ProverId {
    let mut prover_id = ProverId::default();
    let prover_bytes = Address::new_id(id).payload().to_raw_bytes();
    prover_id[..prover_bytes.len()].copy_from_slice(&prover_bytes);
    prover_id
}

fn get_required_padding(
    old_length: PaddedPieceSize,
    new_piece_length: PaddedPieceSize,
) -> (Vec<PaddedPieceSize>, PaddedPieceSize) {
    let mut sum = 0;

    let mut to_fill = 0u64.wrapping_sub(old_length.0) % new_piece_length.0;
    let n = to_fill.count_ones();
    let mut pad_pieces = Vec::with_capacity(n as usize);
    for _ in 0..n {
        let next = to_fill.trailing_zeros();
        let p_size = 1 << next;
        to_fill ^= p_size;

        let padded = PaddedPieceSize(p_size);
        pad_pieces.push(padded);
        sum += padded.0;
    }

    (pad_pieces, PaddedPieceSize(sum))
}

fn to_fil_public_replica_infos(
    src: &[SectorInfo],
    typ: ProofType,
) -> Result<BTreeMap<SectorId, PublicReplicaInfo>> {
    let replicas = src
        .iter()
        .map::<core::result::Result<(SectorId, PublicReplicaInfo), String>, _>(
            |sector_info: &SectorInfo| {
                let commr = commcid::cid_to_replica_commitment_v1(&sector_info.sealed_cid)?;
                let proof = match typ {
                    ProofType::Winning => sector_info.proof.registered_winning_post_proof()?,
                    ProofType::Window => sector_info.proof.registered_window_post_proof()?,
                };
                let replica = PublicReplicaInfo::new(proof.try_into()?, commr);
                Ok((SectorId::from(sector_info.sector_number), replica))
            },
        )
        .collect::<core::result::Result<BTreeMap<SectorId, PublicReplicaInfo>, _>>()
        .or_illegal_argument()?;
    Ok(replicas)
}

fn verify_seal(vi: &SealVerifyInfo) -> Result<bool> {
    let commr = commcid::cid_to_replica_commitment_v1(&vi.sealed_cid).or_illegal_argument()?;
    let commd = commcid::cid_to_data_commitment_v1(&vi.unsealed_cid).or_illegal_argument()?;
    let prover_id = prover_id_from_u64(vi.sector_id.miner);

    proofs::seal::verify_seal(
        vi.registered_proof
            .try_into()
            .or_illegal_argument()
            .context(format_args!("invalid proof type {:?}", vi.registered_proof))?,
        commr,
        commd,
        prover_id,
        SectorId::from(vi.sector_id.number),
        bytes_32(&vi.randomness.0),
        bytes_32(&vi.interactive_randomness.0),
        &vi.proof,
    )
    .or_illegal_argument()
    // There are probably errors here that should be fatal, but it's hard to tell so I'm sticking
    // with illegal argument for now.
    //
    // Worst case, _some_ node falls out of sync. Better than the network halting.
    .context("failed to verify seal proof")
}

fn verify_post(verify_info: &WindowPoStVerifyInfo) -> Result<bool> {
    let WindowPoStVerifyInfo {
        ref proofs,
        ref challenged_sectors,
        prover,
        ..
    } = verify_info;

    let Randomness(mut randomness) = verify_info.randomness.clone();

    // Necessary to be valid bls12 381 element.
    randomness[31] &= 0x3f;

    // Convert sector info into public replica
    let replicas = to_fil_public_replica_infos(challenged_sectors, ProofType::Window)?;

    // Convert PoSt proofs into proofs-api format
    let proofs: Vec<(proofs::RegisteredPoStProof, _)> = proofs
        .iter()
        .map(|p| Ok((p.post_proof.try_into()?, p.proof_bytes.as_ref())))
        .collect::<core::result::Result<_, String>>()
        .or_illegal_argument()?;

    // Generate prover bytes from ID
    let prover_id = prover_id_from_u64(*prover);

    // Verify Proof
    proofs::post::verify_window_post(&bytes_32(&randomness), &proofs, &replicas, prover_id)
        .or_illegal_argument()
}

fn verify_aggregate_seals(aggregate: &AggregateSealVerifyProofAndInfos) -> Result<bool> {
    if aggregate.infos.is_empty() {
        return Err(syscall_error!(IllegalArgument; "no seal verify infos").into());
    }
    let spt: proofs::RegisteredSealProof = aggregate.seal_proof.try_into().or_illegal_argument()?;
    let prover_id = prover_id_from_u64(aggregate.miner);
    struct AggregationInputs {
        // replica
        commr: [u8; 32],
        // data
        commd: [u8; 32],
        sector_id: SectorId,
        ticket: [u8; 32],
        seed: [u8; 32],
    }
    let inputs: Vec<AggregationInputs> = aggregate
        .infos
        .iter()
        .map(|info| {
            let commr = commcid::cid_to_replica_commitment_v1(&info.sealed_cid)?;
            let commd = commcid::cid_to_data_commitment_v1(&info.unsealed_cid)?;
            Ok(AggregationInputs {
                commr,
                commd,
                ticket: bytes_32(&info.randomness.0),
                seed: bytes_32(&info.interactive_randomness.0),
                sector_id: SectorId::from(info.sector_number),
            })
        })
        .collect::<core::result::Result<Vec<_>, &'static str>>()
        .or_illegal_argument()?;

    let inp: Vec<Vec<_>> = inputs
        .par_iter()
        .map(|input| {
            proofs::seal::get_seal_inputs(
                spt,
                input.commr,
                input.commd,
                prover_id,
                input.sector_id,
                input.ticket,
                input.seed,
            )
        })
        .try_reduce(Vec::new, |mut acc, current| {
            acc.extend(current);
            Ok(acc)
        })
        .or_illegal_argument()?;

    let commrs: Vec<[u8; 32]> = inputs.iter().map(|input| input.commr).collect();
    let seeds: Vec<[u8; 32]> = inputs.iter().map(|input| input.seed).collect();

    proofs::seal::verify_aggregate_seal_commit_proofs(
        spt,
        aggregate.aggregate_proof.try_into().or_illegal_argument()?,
        aggregate.proof.clone(),
        &commrs,
        &seeds,
        inp,
    )
    .or_illegal_argument()
}

fn verify_replica_update(replica: &ReplicaUpdateInfo) -> Result<bool> {
    let up: proofs::RegisteredUpdateProof =
        replica.update_proof_type.try_into().or_illegal_argument()?;

    let commr_old =
        commcid::cid_to_replica_commitment_v1(&replica.old_sealed_cid).or_illegal_argument()?;
    let commr_new =
        commcid::cid_to_replica_commitment_v1(&replica.new_sealed_cid).or_illegal_argument()?;
    let commd =
        commcid::cid_to_data_commitment_v1(&replica.new_unsealed_cid).or_illegal_argument()?;

    proofs::update::verify_empty_sector_update_proof(
        up,
        &replica.proof,
        commr_old,
        commr_new,
        commd,
    )
    .or_illegal_argument()
}

fn compute_unsealed_sector_cid(
    proof_type: RegisteredSealProof,
    pieces: &[PieceInfo],
) -> Result<Cid> {
    let ssize = proof_type.sector_size().or_illegal_argument()? as u64;

    let mut all_pieces = Vec::<proofs::PieceInfo>::with_capacity(pieces.len());

    let pssize = PaddedPieceSize(ssize);
    if pieces.is_empty() {
        all_pieces.push(proofs::PieceInfo {
            size: pssize.unpadded().into(),
            commitment: zero_piece_commitment(pssize),
        })
    } else {
        // pad remaining space with 0 piece commitments
        let mut sum = PaddedPieceSize(0);
        let pad_to = |pads: Vec<PaddedPieceSize>,
                      all_pieces: &mut Vec<proofs::PieceInfo>,
                      sum: &mut PaddedPieceSize| {
            for p in pads {
                all_pieces.push(proofs::PieceInfo {
                    size: p.unpadded().into(),
                    commitment: zero_piece_commitment(p),
                });

                sum.0 += p.0;
            }
        };
        for p in pieces {
            let (ps, _) = get_required_padding(sum, p.size);
            pad_to(ps, &mut all_pieces, &mut sum);

            all_pieces.push(proofs::PieceInfo::try_from(p).or_illegal_argument()?);
            sum.0 += p.size.0;
        }

        let (ps, _) = get_required_padding(sum, pssize);
        pad_to(ps, &mut all_pieces, &mut sum);
    }

    let comm_d =
        proofs::seal::compute_comm_d(proof_type.try_into().or_illegal_argument()?, &all_pieces)
            .or_illegal_argument()?;

    commcid::data_commitment_v1_to_cid(&comm_d).or_illegal_argument()
}<|MERGE_RESOLUTION|>--- conflicted
+++ resolved
@@ -753,10 +753,7 @@
 
     // TODO(M2) merge new_actor_address and create_actor into a single syscall.
     fn create_actor(&mut self, code_id: Cid, actor_id: ActorID) -> Result<()> {
-<<<<<<< HEAD
-=======
         // TODO https://github.com/filecoin-project/builtin-actors/issues/492
->>>>>>> f144970f
         let singleton = self
             .get_builtin_actor_type(&code_id)
             .as_ref()
@@ -801,10 +798,7 @@
             .or_illegal_argument()
     }
 
-<<<<<<< HEAD
-=======
     #[cfg(feature = "m2-native")]
->>>>>>> f144970f
     fn install_actor(&mut self, code_id: Cid) -> Result<()> {
         // TODO figure out gas
         self.call_manager
