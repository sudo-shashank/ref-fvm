use std::collections::BTreeMap;
use std::convert::{TryFrom, TryInto};

use anyhow::{anyhow, Context as _};
use byteorder::{BigEndian, WriteBytesExt};
use cid::Cid;
use filecoin_proofs_api::seal::{
    compute_comm_d, verify_aggregate_seal_commit_proofs, verify_seal as proofs_verify_seal,
};
use filecoin_proofs_api::update::verify_empty_sector_update_proof;
use filecoin_proofs_api::{self as proofs, post, seal, ProverId, PublicReplicaInfo, SectorId};
use fvm_ipld_blockstore::Blockstore;
use fvm_ipld_encoding::{bytes_32, from_slice, to_vec, RawBytes};
use fvm_shared::actor::builtin::Type;
use fvm_shared::address::Protocol;
use fvm_shared::bigint::{BigInt, Zero};
use fvm_shared::commcid::{
    cid_to_data_commitment_v1, cid_to_replica_commitment_v1, data_commitment_v1_to_cid,
};
use fvm_shared::consensus::ConsensusFault;
use fvm_shared::econ::TokenAmount;
use fvm_shared::error::ErrorNumber;
use fvm_shared::piece::{zero_piece_commitment, PaddedPieceSize};
use fvm_shared::sector::SectorInfo;
use fvm_shared::version::NetworkVersion;
use fvm_shared::{ActorID, FILECOIN_PRECISION};
use lazy_static::lazy_static;
use rayon::iter::{IndexedParallelIterator, IntoParallelRefIterator, ParallelIterator};

use super::blocks::{Block, BlockRegistry};
use super::error::Result;
use super::*;
use crate::call_manager::{CallManager, InvocationResult};
use crate::externs::{Consensus, Rand};
use crate::gas::GasCharge;
use crate::market_actor::State as MarketActorState;
use crate::power_actor::State as PowerActorState;
use crate::reward_actor::State as RewardActorState;
use crate::state_tree::ActorState;
use crate::{syscall_error, EMPTY_ARR_CID};

pub const BURN_ACTOR_ID: ActorID = 99;
pub const RESERVE_ACTOR_ID: ActorID = 90;

lazy_static! {
    static ref NUM_CPUS: usize = num_cpus::get();
    static ref INITIAL_RESERVE_BALANCE: BigInt = BigInt::from(300_000_000) * FILECOIN_PRECISION;
}

macro_rules! record_trace {
    ($self:ident, $event:ident, $name:literal) => {
        #[cfg(feature = "tracing")]
        $self.record_trace(
            crate::gas::tracer::Point {
                event: crate::gas::tracer::Event::$event,
                label: $name.to_string(),
            },
            crate::gas::tracer::Consumption {
                fuel_consumed: None,
                gas_consumed: Some($self.call_manager.gas_tracker().gas_used()),
            },
        );
    };
}

/// Tracks data accessed and modified during the execution of a message.
///
/// TODO writes probably ought to be scoped by invocation container.
pub struct DefaultKernel<C> {
    // Fields extracted from the message, except parameters, which have been
    // preloaded into the block registry.
    /// The actor ID of the caller.
    caller: ActorID,
    /// The actor ID of the executing actor (aka receiver).
    actor_id: ActorID,
    /// The method number that was invoked. This is part of the legacy
    /// calling convention.
    method: MethodNum,
    /// The value received in filecoin tokens.
    value_received: TokenAmount,

    /// The call manager for this call stack. If this kernel calls another actor, it will
    /// temporarily "give" the call manager to the other kernel before re-attaching it.
    call_manager: C,
    /// Tracks block data and organizes it through index handles so it can be
    /// referred to.
    ///
    /// This does not yet reason about reachability.
    blocks: BlockRegistry,

    /// Tracing information.
    #[cfg(feature = "tracing")]
    debug: DebugInfo,
}

#[cfg(feature = "tracing")]
#[derive(Default)]
struct DebugInfo {
    code_cid: Cid,
}

// Even though all children traits are implemented, Rust needs to know that the
// supertrait is implemented too.
impl<C> Kernel for DefaultKernel<C>
where
    C: CallManager,
{
    type CallManager = C;

    fn into_call_manager(self) -> Self::CallManager
    where
        Self: Sized,
    {
        self.call_manager
    }

    fn new(
        mgr: C,
        caller: ActorID,
        actor_id: ActorID,
        method: MethodNum,
        value_received: TokenAmount,
    ) -> Self {
        #[allow(unused_mut)]
        let mut ret = DefaultKernel {
            call_manager: mgr,
            blocks: BlockRegistry::new(),
            caller,
            actor_id,
            method,
            value_received,

            #[cfg(feature = "tracing")]
            debug: Default::default(),
        };

        #[cfg(feature = "tracing")]
        ret.prepare_tracing();

        ret
    }

    #[cfg(feature = "tracing")]
    fn record_trace(
        &self,
        point: crate::gas::tracer::Point,
        mut consumption: crate::gas::tracer::Consumption,
    ) {
        // Create the context from our debug info.
        let context = crate::gas::tracer::Context {
            code_cid: self.debug.code_cid,
            method_num: self.method,
        };
        // Stamp with gas consumed.
        consumption.gas_consumed = Some(self.call_manager.gas_tracker().gas_used());
        self.call_manager.record_trace(context, point, consumption)
    }
}

impl<C> DefaultKernel<C>
where
    C: CallManager,
{
    #[cfg(feature = "tracing")]
    fn prepare_tracing(&mut self) {
        self.debug.code_cid = self
            .call_manager
            .state_tree()
            .get_actor_id(self.actor_id)
            .context("tracing: failed to lookup actor to get code CID")
            .unwrap()
            .map(|act| act.code)
            .unwrap();
    }

    fn resolve_to_key_addr(&mut self, addr: &Address, charge_gas: bool) -> Result<Address> {
        if addr.protocol() == Protocol::BLS || addr.protocol() == Protocol::Secp256k1 {
            return Ok(*addr);
        }

        let act = self
            .call_manager
            .machine()
            .state_tree()
            .get_actor(addr)?
            .context("state tree doesn't contain actor")
            .or_illegal_argument()?;

        let is_account = self
            .call_manager
            .machine()
            .builtin_actors()
            .get_by_left(&act.code)
            .map(Type::is_account_actor)
            .unwrap_or(false);

        if !is_account {
            return Err(syscall_error!(IllegalArgument; "target actor is not an account").into());
        }

        if charge_gas {
            self.call_manager
                .charge_gas(self.call_manager.price_list().on_block_open_base())?;
        }

        let state_block = self
            .call_manager
            .state_tree()
            .store()
            .get(&act.state)
            .context("failed to look up state")
            .or_fatal()?
            .context("account actor state not found")
            .or_fatal()?;

        if charge_gas {
            self.call_manager.charge_gas(
                self.call_manager
                    .price_list()
                    .on_block_open_per_byte(state_block.len()),
            )?;
        }

        let state: crate::account_actor::State = from_slice(&state_block)
            .context("failed to decode actor state as an account")
            .or_fatal()?; // because we've checked and this should be an account.

        Ok(state.address)
    }

    fn get_burnt_funds(&self) -> Result<TokenAmount> {
        Ok(self
            .call_manager
            .state_tree()
            .get_actor_id(BURN_ACTOR_ID)?
            .context("burn actor state couldn't be loaded")
            .or_fatal()?
            .balance)
    }

    fn get_reserve_disbursed(&self) -> Result<TokenAmount> {
        let reserve_balance = self
            .call_manager
            .state_tree()
            .get_actor_id(RESERVE_ACTOR_ID)?
            .context("failed to load reserve actor when determining reserve disbursed")
            .or_fatal()?
            .balance;
        Ok(&*INITIAL_RESERVE_BALANCE - reserve_balance)
    }

    fn get_fil_mined(&self) -> Result<TokenAmount> {
        let (reward_state, _) = RewardActorState::load(self.call_manager.state_tree())
            .context("failed to load reward actor state when getting FIL mined")?;
        Ok(reward_state.total_storage_power_reward())
    }

    fn power_locked(&self) -> Result<TokenAmount> {
        let (power_state, _) = PowerActorState::load(self.call_manager.state_tree())
            .context("failed to load power actor state when determining locked FIL")?;
        Ok(power_state.total_locked())
    }

    fn market_locked(&self) -> Result<TokenAmount> {
        let (market_state, _) = MarketActorState::load(self.call_manager.state_tree())
            .context("failed to load market actor state when determining locked FIL")?;
        Ok(market_state.total_locked())
    }

    /// Returns `Some(actor_state)` or `None` if this actor has been deleted.
    fn get_self(&self) -> Result<Option<ActorState>> {
        self.call_manager
            .state_tree()
            .get_actor_id(self.actor_id)
            .or_fatal()
            .context("error when finding current actor")
    }

    /// Mutates this actor's state, returning a syscall error if this actor has been deleted.
    fn mutate_self<F>(&mut self, mutate: F) -> Result<()>
    where
        F: FnOnce(&mut ActorState) -> Result<()>,
    {
        self.call_manager
            .state_tree_mut()
            .maybe_mutate_actor_id(self.actor_id, mutate)
            .context("failed to mutate self")
            .and_then(|found| {
                if found {
                    Ok(())
                } else {
                    Err(syscall_error!(IllegalOperation; "actor deleted").into())
                }
            })
    }
}

impl<C> SelfOps for DefaultKernel<C>
where
    C: CallManager,
{
    fn root(&self) -> Result<Cid> {
        // This can fail during normal operations if the actor has been deleted.
        Ok(self
            .get_self()?
            .context("state root requested after actor deletion")
            .or_error(ErrorNumber::IllegalOperation)?
            .state)
    }

    fn set_root(&mut self, new: Cid) -> Result<()> {
        self.mutate_self(|actor_state| {
            actor_state.state = new;
            Ok(())
        })
    }

    fn current_balance(&self) -> Result<TokenAmount> {
        // If the actor doesn't exist, it has zero balance.
        Ok(self.get_self()?.map(|a| a.balance).unwrap_or_default())
    }

    fn self_destruct(&mut self, beneficiary: &Address) -> Result<()> {
        // Idempotentcy: If the actor doesn't exist, this won't actually do anything. The current
        // balance will be zero, and `delete_actor_id` will be a no-op.
        self.call_manager
            .charge_gas(self.call_manager.price_list().on_delete_actor())?;

        let balance = self.current_balance()?;
        if balance != TokenAmount::zero() {
            // Starting from network version v7, the runtime checks if the beneficiary
            // exists; if missing, it fails the self destruct.
            //
            // In FVM we check unconditionally, since we only support nv13+.
            let beneficiary_id = self
                .resolve_address(beneficiary)?
                .context("beneficiary doesn't exist")
                .or_error(ErrorNumber::IllegalArgument)?;

            if beneficiary_id == self.actor_id {
                return Err(
                    syscall_error!(IllegalArgument, "benefactor cannot be beneficiary").into(),
                );
            }

            // Transfer the entirety of funds to beneficiary.
            self.call_manager
                .machine_mut()
                .transfer(self.actor_id, beneficiary_id, &balance)?;
        }

        // Delete the executing actor
        self.call_manager
            .state_tree_mut()
            .delete_actor_id(self.actor_id)
    }
}

impl<C> BlockOps for DefaultKernel<C>
where
    C: CallManager,
{
    fn block_open(&mut self, cid: &Cid) -> Result<(BlockId, BlockStat)> {
        self.call_manager
            .charge_gas(self.call_manager.price_list().on_block_open_base())?;

        let data = self
            .call_manager
            .blockstore()
            .get(cid)
            .or_fatal()?
            .ok_or_else(|| anyhow!("missing state: {}", cid))
            // Missing state is a fatal error because it means we have a bug. Once we do
            // reachability checking (for user actors) we won't get here unless the block is known
            // to be in the state-tree.
            .or_fatal()?;

        let block = Block::new(cid.codec(), data);

        self.call_manager.charge_gas(
            self.call_manager
                .price_list()
                .on_block_open_per_byte(block.size() as usize),
        )?;

        let stat = block.stat();

        // TODO: I mean, this means you put 4M blocks in a single message. That's not actually possible?
        let id = self.blocks.put(block).or_illegal_argument()?;
        Ok((id, stat))
    }

    fn block_create(&mut self, codec: u64, data: &[u8]) -> Result<BlockId> {
        self.call_manager
            .charge_gas(self.call_manager.price_list().on_block_create(data.len()))?;

        self.blocks
            .put(Block::new(codec, data))
            .or_illegal_argument()
    }

    fn block_link(&mut self, id: BlockId, hash_fun: u64, hash_len: u32) -> Result<Cid> {
        // TODO: check hash function & length against allow list.

        use multihash::MultihashDigest;
        let block = self.blocks.get(id).or_illegal_argument()?;
        let code = multihash::Code::try_from(hash_fun)
            .or_illegal_argument()
            .context(format_args!("invalid hash code: {}", hash_fun))?;

        self.call_manager.charge_gas(
            self.call_manager
                .price_list()
                .on_block_link(block.size().try_into().or_illegal_argument()?),
        )?;

        let hash = code.digest(block.data());
        if u32::from(hash.size()) < hash_len {
            return Err(
                syscall_error!(IllegalArgument; "invalid hash length: {}", hash_len).into(),
            );
        }
        let k = Cid::new_v1(block.codec(), hash.truncate(hash_len as u8));
        // TODO: for now, we _put_ the block here. In the future, we should put it into a write
        // cache, then flush it later.
        self.call_manager
            .blockstore()
            .put_keyed(&k, block.data())
            .or_fatal()?;
        Ok(k)
    }

    fn block_read(&mut self, id: BlockId, offset: u32, buf: &mut [u8]) -> Result<u32> {
        let data = self.blocks.get(id).or_illegal_argument()?.data();

        let len = if offset as usize >= data.len() {
            0
        } else {
            buf.len().min(data.len())
        };

        self.call_manager
            .charge_gas(self.call_manager.price_list().on_block_read(len))?;

        if len != 0 {
            buf.copy_from_slice(&data[offset as usize..][..len]);
        }

        Ok(len as u32)
    }

    fn block_stat(&mut self, id: BlockId) -> Result<BlockStat> {
        self.call_manager
            .charge_gas(self.call_manager.price_list().on_block_stat())?;

        self.blocks.stat(id).or_illegal_argument()
    }
}

impl<C> MessageOps for DefaultKernel<C>
where
    C: CallManager,
{
    fn msg_caller(&self) -> ActorID {
        self.caller
    }

    fn msg_receiver(&self) -> ActorID {
        self.actor_id
    }

    fn msg_method_number(&self) -> MethodNum {
        self.method
    }

    fn msg_value_received(&self) -> TokenAmount {
        self.value_received.clone()
    }
}

impl<C> SendOps for DefaultKernel<C>
where
    C: CallManager,
{
    fn send(
        &mut self,
        recipient: &Address,
        method: MethodNum,
        params: &RawBytes,
        value: &TokenAmount,
    ) -> Result<InvocationResult> {
        let from = self.actor_id;
        self.call_manager
            .with_transaction(|cm| cm.send::<Self>(from, *recipient, method, params, value))
    }
}

impl<C> CircSupplyOps for DefaultKernel<C>
where
    C: CallManager,
{
    fn total_fil_circ_supply(&self) -> Result<TokenAmount> {
        let circ_supply = if self.network_version() <= NetworkVersion::V14 {
            // Pre-v15 the circ supply was dynamically calculated on the Filecoin mainnet,
            // meaning it fluctuated within an epoch (as messages were executed). This forced the FVM
            // to do much of the calculation in order to support v14.
            (&self.call_manager.context().circ_supply
                + &self.get_fil_mined()?
                + &self.get_reserve_disbursed()?
                - &self.get_burnt_funds()?
                - &self.power_locked()?
                - &self.market_locked()?)
                .max(Zero::zero())
        } else {
            // From v15 and onwards, Filecoin mainnet was fixed to use a static circ supply per epoch.
            // The value reported to the FVM from clients is now the static value,
            // the FVM simply reports that value to actors.
            self.call_manager.context().circ_supply.clone()
        };
        Ok(circ_supply)
    }
}

impl<C> CryptoOps for DefaultKernel<C>
where
    C: CallManager,
{
    fn verify_signature(
        &mut self,
        signature: &Signature,
        signer: &Address,
        plaintext: &[u8],
    ) -> Result<bool> {
        self.call_manager.charge_gas(
            self.call_manager
                .price_list()
                .on_verify_signature(signature.signature_type()),
        )?;

        // Resolve to key address before verifying signature.
        let signing_addr = self.resolve_to_key_addr(signer, true)?;
        Ok(signature.verify(plaintext, &signing_addr).is_ok())
    }

    fn hash_blake2b(&mut self, data: &[u8]) -> Result<[u8; 32]> {
        self.call_manager
            .charge_gas(self.call_manager.price_list().on_hashing(data.len()))?;
        let digest = blake2b_simd::Params::new()
            .hash_length(32)
            .to_state()
            .update(data)
            .finalize()
            .as_bytes()
            .try_into()
            .expect("fixed array size");
        Ok(digest)
    }

    fn compute_unsealed_sector_cid(
        &mut self,
        proof_type: RegisteredSealProof,
        pieces: &[PieceInfo],
    ) -> Result<Cid> {
        self.call_manager.charge_gas(
            self.call_manager
                .price_list()
                .on_compute_unsealed_sector_cid(proof_type, pieces),
        )?;

        let ssize = proof_type.sector_size().or_illegal_argument()? as u64;

        let mut all_pieces = Vec::<proofs::PieceInfo>::with_capacity(pieces.len());

        let pssize = PaddedPieceSize(ssize);
        if pieces.is_empty() {
            all_pieces.push(proofs::PieceInfo {
                size: pssize.unpadded().into(),
                commitment: zero_piece_commitment(pssize),
            })
        } else {
            // pad remaining space with 0 piece commitments
            let mut sum = PaddedPieceSize(0);
            let pad_to = |pads: Vec<PaddedPieceSize>,
                          all_pieces: &mut Vec<proofs::PieceInfo>,
                          sum: &mut PaddedPieceSize| {
                for p in pads {
                    all_pieces.push(proofs::PieceInfo {
                        size: p.unpadded().into(),
                        commitment: zero_piece_commitment(p),
                    });

                    sum.0 += p.0;
                }
            };
            for p in pieces {
                let (ps, _) = get_required_padding(sum, p.size);
                pad_to(ps, &mut all_pieces, &mut sum);

                all_pieces.push(proofs::PieceInfo::try_from(p).or_illegal_argument()?);
                sum.0 += p.size.0;
            }

            let (ps, _) = get_required_padding(sum, pssize);
            pad_to(ps, &mut all_pieces, &mut sum);
        }

        let comm_d = compute_comm_d(proof_type.try_into().or_illegal_argument()?, &all_pieces)
            .or_illegal_argument()?;

        data_commitment_v1_to_cid(&comm_d).or_illegal_argument()
    }

    /// Verify seal proof for sectors. This proof verifies that a sector was sealed by the miner.
    fn verify_seal(&mut self, vi: &SealVerifyInfo) -> Result<bool> {
        self.call_manager
            .charge_gas(self.call_manager.price_list().on_verify_seal(vi))?;
        verify_seal(vi)
    }

    fn verify_post(&mut self, verify_info: &WindowPoStVerifyInfo) -> Result<bool> {
        self.call_manager
            .charge_gas(self.call_manager.price_list().on_verify_post(verify_info))?;

        let WindowPoStVerifyInfo {
            ref proofs,
            ref challenged_sectors,
            prover,
            ..
        } = verify_info;

        let Randomness(mut randomness) = verify_info.randomness.clone();

        // Necessary to be valid bls12 381 element.
        randomness[31] &= 0x3f;

        // Convert sector info into public replica
        let replicas = to_fil_public_replica_infos(challenged_sectors, ProofType::Window)?;

        // Convert PoSt proofs into proofs-api format
        let proofs: Vec<(proofs::RegisteredPoStProof, _)> = proofs
            .iter()
            .map(|p| Ok((p.post_proof.try_into()?, p.proof_bytes.as_ref())))
            .collect::<core::result::Result<_, String>>()
            .or_illegal_argument()?;

        // Generate prover bytes from ID
        let prover_id = prover_id_from_u64(*prover);

        // Verify Proof
        post::verify_window_post(&bytes_32(&randomness), &proofs, &replicas, prover_id)
            .or_illegal_argument()
    }

    fn verify_consensus_fault(
        &mut self,
        h1: &[u8],
        h2: &[u8],
        extra: &[u8],
    ) -> Result<Option<ConsensusFault>> {
        self.call_manager
            .charge_gas(self.call_manager.price_list().on_verify_consensus_fault())?;

        record_trace!(self, PreExtern, "verify_consensus_fault");

        // This syscall cannot be resolved inside the FVM, so we need to traverse
        // the node boundary through an extern.
        let (fault, gas) = self
            .call_manager
            .externs()
            .verify_consensus_fault(h1, h2, extra)
            .or_illegal_argument()?;
<<<<<<< HEAD

        record_trace!(self, PostExtern, "verify_consensus_fault");

        self.call_manager
            .charge_gas(GasCharge::new("verify_consensus_fault_accesses", gas, 0))?;
=======
        if self.network_version() <= NetworkVersion::V15 {
            self.call_manager.charge_gas(GasCharge::new(
                "verify_consensus_fault_accesses",
                gas,
                0,
            ))?;
        }

>>>>>>> 7bf6731c
        Ok(fault)
    }

    fn batch_verify_seals(&mut self, vis: &[SealVerifyInfo]) -> Result<Vec<bool>> {
        // NOTE: gas has already been charged by the power actor when the batch verify was enqueued.
        // Lotus charges "virtual" gas here for tracing only.
        log::debug!("batch verify seals start");
        let out = vis
            .par_iter()
            .with_min_len(vis.len() / *NUM_CPUS)
            .map(|seal| {
                let verify_seal_result = std::panic::catch_unwind(|| verify_seal(seal));
                match verify_seal_result {
                    Ok(res) => {
                        match res {
                            Ok(correct) => {
                                if !correct {
                                    log::debug!(
                                        "seal verify in batch failed (miner: {}) (err: Invalid Seal proof)",
                                        seal.sector_id.miner
                                    );
                                }
                                correct // all ok
                            }
                            Err(err) => {
                                log::debug!(
                                    "seal verify in batch failed (miner: {}) (err: {})",
                                    seal.sector_id.miner,
                                    err
                                );
                                false
                            }
                        }
                    }
                    Err(e) => {
                        log::error!("seal verify internal fail (miner: {}) (err: {:?})", seal.sector_id.miner, e);
                        false
                    }
                }
            })
            .collect();
        log::debug!("batch verify seals end");
        Ok(out)
    }

    fn verify_aggregate_seals(
        &mut self,
        aggregate: &AggregateSealVerifyProofAndInfos,
    ) -> Result<bool> {
        self.call_manager.charge_gas(
            self.call_manager
                .price_list()
                .on_verify_aggregate_seals(aggregate),
        )?;
        if aggregate.infos.is_empty() {
            return Err(syscall_error!(IllegalArgument; "no seal verify infos").into());
        }
        let spt: proofs::RegisteredSealProof =
            aggregate.seal_proof.try_into().or_illegal_argument()?;
        let prover_id = prover_id_from_u64(aggregate.miner);
        struct AggregationInputs {
            // replica
            commr: [u8; 32],
            // data
            commd: [u8; 32],
            sector_id: SectorId,
            ticket: [u8; 32],
            seed: [u8; 32],
        }
        let inputs: Vec<AggregationInputs> = aggregate
            .infos
            .iter()
            .map(|info| {
                let commr = cid_to_replica_commitment_v1(&info.sealed_cid)?;
                let commd = cid_to_data_commitment_v1(&info.unsealed_cid)?;
                Ok(AggregationInputs {
                    commr,
                    commd,
                    ticket: bytes_32(&info.randomness.0),
                    seed: bytes_32(&info.interactive_randomness.0),
                    sector_id: SectorId::from(info.sector_number),
                })
            })
            .collect::<core::result::Result<Vec<_>, &'static str>>()
            .or_illegal_argument()?;

        let inp: Vec<Vec<_>> = inputs
            .par_iter()
            .map(|input| {
                seal::get_seal_inputs(
                    spt,
                    input.commr,
                    input.commd,
                    prover_id,
                    input.sector_id,
                    input.ticket,
                    input.seed,
                )
            })
            .try_reduce(Vec::new, |mut acc, current| {
                acc.extend(current);
                Ok(acc)
            })
            .or_illegal_argument()?;

        let commrs: Vec<[u8; 32]> = inputs.iter().map(|input| input.commr).collect();
        let seeds: Vec<[u8; 32]> = inputs.iter().map(|input| input.seed).collect();

        verify_aggregate_seal_commit_proofs(
            spt,
            aggregate.aggregate_proof.try_into().or_illegal_argument()?,
            aggregate.proof.clone(),
            &commrs,
            &seeds,
            inp,
        )
        .or_illegal_argument()
    }

    fn verify_replica_update(&mut self, replica: &ReplicaUpdateInfo) -> Result<bool> {
        self.call_manager.charge_gas(
            self.call_manager
                .price_list()
                .on_verify_replica_update(replica),
        )?;

        let up: proofs::RegisteredUpdateProof =
            replica.update_proof_type.try_into().or_illegal_argument()?;

        let commr_old =
            cid_to_replica_commitment_v1(&replica.old_sealed_cid).or_illegal_argument()?;
        let commr_new =
            cid_to_replica_commitment_v1(&replica.new_sealed_cid).or_illegal_argument()?;
        let commd = cid_to_data_commitment_v1(&replica.new_unsealed_cid).or_illegal_argument()?;

        verify_empty_sector_update_proof(up, &replica.proof, commr_old, commr_new, commd)
            .or_illegal_argument()
    }
}

impl<C> GasOps for DefaultKernel<C>
where
    C: CallManager,
{
    fn gas_used(&self) -> i64 {
        self.call_manager.gas_tracker().gas_used()
    }

    fn charge_gas(&mut self, name: &str, compute: i64) -> Result<()> {
        let charge = GasCharge::new(name, compute, 0);
        self.call_manager.charge_gas(charge)
    }

    fn price_list(&self) -> &PriceList {
        self.call_manager.price_list()
    }
}

impl<C> NetworkOps for DefaultKernel<C>
where
    C: CallManager,
{
    fn network_epoch(&self) -> ChainEpoch {
        self.call_manager.context().epoch
    }

    fn network_version(&self) -> NetworkVersion {
        self.call_manager.context().network_version
    }

    fn network_base_fee(&self) -> &TokenAmount {
        &self.call_manager.context().base_fee
    }
}

impl<C> RandomnessOps for DefaultKernel<C>
where
    C: CallManager,
{
    #[allow(unused)]
    fn get_randomness_from_tickets(
        &mut self,
        personalization: DomainSeparationTag,
        rand_epoch: ChainEpoch,
        entropy: &[u8],
    ) -> Result<[u8; RANDOMNESS_LENGTH]> {
<<<<<<< HEAD
        record_trace!(self, PreExtern, "get_chain_randomness");

=======
        self.call_manager.charge_gas(
            self.call_manager
                .price_list()
                .on_get_randomness(entropy.len()),
        )?;
>>>>>>> 7bf6731c
        // TODO: Check error code
        let ret = self
            .call_manager
            .externs()
            .get_chain_randomness(personalization, rand_epoch, entropy)
            .or_illegal_argument();

        record_trace!(self, PostExtern, "get_chain_randomness");

        ret
    }

    #[allow(unused)]
    fn get_randomness_from_beacon(
        &mut self,
        personalization: DomainSeparationTag,
        rand_epoch: ChainEpoch,
        entropy: &[u8],
    ) -> Result<[u8; RANDOMNESS_LENGTH]> {
<<<<<<< HEAD
        record_trace!(self, PreExtern, "get_beacon_randomness");

        // TODO: Check error code
        // Hyperdrive and above only.
        let ret = self
            .call_manager
=======
        self.call_manager.charge_gas(
            self.call_manager
                .price_list()
                .on_get_randomness(entropy.len()),
        )?;
        // TODO: Check error code
        self.call_manager
>>>>>>> 7bf6731c
            .externs()
            .get_beacon_randomness(personalization, rand_epoch, entropy)
            .or_illegal_argument();

        record_trace!(self, PostExtern, "get_beacon_randomness");

        ret
    }
}

impl<C> ActorOps for DefaultKernel<C>
where
    C: CallManager,
{
    fn resolve_address(&self, address: &Address) -> Result<Option<ActorID>> {
        self.call_manager.state_tree().lookup_id(address)
    }

    fn get_actor_code_cid(&self, addr: &Address) -> Result<Option<Cid>> {
        Ok(self
            .call_manager
            .state_tree()
            .get_actor(addr)
            .context("failed to lookup actor to get code CID")
            .or_fatal()?
            .map(|act| act.code))
    }

    fn new_actor_address(&mut self) -> Result<Address> {
        let oa = self
            .resolve_to_key_addr(&self.call_manager.origin(), false)
            // This is already an execution error, but we're _making_ it fatal.
            .or_fatal()?;

        let mut b = to_vec(&oa)
            .or_fatal()
            .context("could not serialize address in new_actor_address")?;
        b.write_u64::<BigEndian>(self.call_manager.nonce())
            .or_fatal()
            .context("writing nonce into a buffer")?;
        b.write_u64::<BigEndian>(self.call_manager.next_actor_idx())
            .or_fatal()
            .context("writing actor index in buffer")?;
        let addr = Address::new_actor(&b);
        Ok(addr)
    }

    // TODO merge new_actor_address and create_actor into a single syscall.
    fn create_actor(&mut self, code_id: Cid, actor_id: ActorID) -> Result<()> {
        let typ = self
            .resolve_builtin_actor_type(&code_id)
            .ok_or_else(|| syscall_error!(IllegalArgument; "can only create built-in actors"))?;

        if typ.is_singleton_actor() {
            return Err(
                syscall_error!(IllegalArgument; "can only have one instance of singleton actors")
                    .into(),
            );
        };

        let state_tree = self.call_manager.state_tree();
        if let Ok(Some(_)) = state_tree.get_actor_id(actor_id) {
            return Err(syscall_error!(IllegalArgument; "Actor address already exists").into());
        }

        self.call_manager
            .charge_gas(self.call_manager.price_list().on_create_actor())?;

        let state_tree = self.call_manager.state_tree_mut();
        state_tree.set_actor_id(
            actor_id,
            ActorState::new(code_id, *EMPTY_ARR_CID, 0.into(), 0),
        )
    }

    fn resolve_builtin_actor_type(&self, code_cid: &Cid) -> Option<actor::builtin::Type> {
        self.call_manager
            .machine()
            .builtin_actors()
            .get_by_left(code_cid)
            .cloned()
    }

    fn get_code_cid_for_type(&self, typ: actor::builtin::Type) -> Result<Cid> {
        self.call_manager
            .machine()
            .builtin_actors()
            .get_by_right(&typ)
            .cloned()
            .context("tried to resolve CID of unrecognized actor type")
            .or_illegal_argument()
    }
}

impl<C> DebugOps for DefaultKernel<C>
where
    C: CallManager,
{
    fn log(&self, msg: String) {
        println!("{}", msg)
    }

    fn debug_enabled(&self) -> bool {
        self.call_manager.context().actor_debugging
    }
}

/// PoSt proof variants.
enum ProofType {
    #[allow(unused)]
    Winning,
    Window,
}

fn prover_id_from_u64(id: u64) -> ProverId {
    let mut prover_id = ProverId::default();
    let prover_bytes = Address::new_id(id).payload().to_raw_bytes();
    prover_id[..prover_bytes.len()].copy_from_slice(&prover_bytes);
    prover_id
}

fn get_required_padding(
    old_length: PaddedPieceSize,
    new_piece_length: PaddedPieceSize,
) -> (Vec<PaddedPieceSize>, PaddedPieceSize) {
    let mut sum = 0;

    let mut to_fill = 0u64.wrapping_sub(old_length.0) % new_piece_length.0;
    let n = to_fill.count_ones();
    let mut pad_pieces = Vec::with_capacity(n as usize);
    for _ in 0..n {
        let next = to_fill.trailing_zeros();
        let p_size = 1 << next;
        to_fill ^= p_size;

        let padded = PaddedPieceSize(p_size);
        pad_pieces.push(padded);
        sum += padded.0;
    }

    (pad_pieces, PaddedPieceSize(sum))
}

fn to_fil_public_replica_infos(
    src: &[SectorInfo],
    typ: ProofType,
) -> Result<BTreeMap<SectorId, PublicReplicaInfo>> {
    let replicas = src
        .iter()
        .map::<core::result::Result<(SectorId, PublicReplicaInfo), String>, _>(
            |sector_info: &SectorInfo| {
                let commr = cid_to_replica_commitment_v1(&sector_info.sealed_cid)?;
                let proof = match typ {
                    ProofType::Winning => sector_info.proof.registered_winning_post_proof()?,
                    ProofType::Window => sector_info.proof.registered_window_post_proof()?,
                };
                let replica = PublicReplicaInfo::new(proof.try_into()?, commr);
                Ok((SectorId::from(sector_info.sector_number), replica))
            },
        )
        .collect::<core::result::Result<BTreeMap<SectorId, PublicReplicaInfo>, _>>()
        .or_illegal_argument()?;
    Ok(replicas)
}

fn verify_seal(vi: &SealVerifyInfo) -> Result<bool> {
    let commr = cid_to_replica_commitment_v1(&vi.sealed_cid).or_illegal_argument()?;
    let commd = cid_to_data_commitment_v1(&vi.unsealed_cid).or_illegal_argument()?;
    let prover_id = prover_id_from_u64(vi.sector_id.miner);

    proofs_verify_seal(
        vi.registered_proof
            .try_into()
            .or_illegal_argument()
            .context(format_args!("invalid proof type {:?}", vi.registered_proof))?,
        commr,
        commd,
        prover_id,
        SectorId::from(vi.sector_id.number),
        bytes_32(&vi.randomness.0),
        bytes_32(&vi.interactive_randomness.0),
        &vi.proof,
    )
    .or_illegal_argument()
    // TODO: There are probably errors here that should be fatal, but it's hard to tell so I'm
    // sticking with illegal argument for now.
    // Worst case, _some_ node falls out of sync. Better than the network halting.
    .context("failed to verify seal proof")
}<|MERGE_RESOLUTION|>--- conflicted
+++ resolved
@@ -669,13 +669,9 @@
             .externs()
             .verify_consensus_fault(h1, h2, extra)
             .or_illegal_argument()?;
-<<<<<<< HEAD
 
         record_trace!(self, PostExtern, "verify_consensus_fault");
 
-        self.call_manager
-            .charge_gas(GasCharge::new("verify_consensus_fault_accesses", gas, 0))?;
-=======
         if self.network_version() <= NetworkVersion::V15 {
             self.call_manager.charge_gas(GasCharge::new(
                 "verify_consensus_fault_accesses",
@@ -684,7 +680,6 @@
             ))?;
         }
 
->>>>>>> 7bf6731c
         Ok(fault)
     }
 
@@ -871,16 +866,14 @@
         rand_epoch: ChainEpoch,
         entropy: &[u8],
     ) -> Result<[u8; RANDOMNESS_LENGTH]> {
-<<<<<<< HEAD
-        record_trace!(self, PreExtern, "get_chain_randomness");
-
-=======
         self.call_manager.charge_gas(
             self.call_manager
                 .price_list()
                 .on_get_randomness(entropy.len()),
         )?;
->>>>>>> 7bf6731c
+
+        record_trace!(self, PreExtern, "get_chain_randomness");
+
         // TODO: Check error code
         let ret = self
             .call_manager
@@ -900,22 +893,17 @@
         rand_epoch: ChainEpoch,
         entropy: &[u8],
     ) -> Result<[u8; RANDOMNESS_LENGTH]> {
-<<<<<<< HEAD
-        record_trace!(self, PreExtern, "get_beacon_randomness");
-
-        // TODO: Check error code
-        // Hyperdrive and above only.
-        let ret = self
-            .call_manager
-=======
         self.call_manager.charge_gas(
             self.call_manager
                 .price_list()
                 .on_get_randomness(entropy.len()),
         )?;
+
+        record_trace!(self, PreExtern, "get_beacon_randomness");
+
         // TODO: Check error code
-        self.call_manager
->>>>>>> 7bf6731c
+        let ret = self
+            .call_manager
             .externs()
             .get_beacon_randomness(personalization, rand_epoch, entropy)
             .or_illegal_argument();
