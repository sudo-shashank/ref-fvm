--- conflicted
+++ resolved
@@ -30,20 +30,11 @@
 
 pub const EVENTS_AMT_BITWIDTH: u32 = 5;
 
-<<<<<<< HEAD
-use fuzzing_tracker::instrument;
-#[cfg(feature = "tracing")]
-// Injected during build
-#[no_mangle]
-extern "Rust" {
-    fn set_custom_probe(line: u64) -> ();
-=======
 lazy_static::lazy_static! {
     /// Pre-serialized block containing the empty array
     pub static ref EMPTY_ARRAY_BLOCK: Block<Vec<u8>> = {
         Block::new(DAG_CBOR, to_vec::<[(); 0]>(&[]).unwrap())
     };
->>>>>>> 6fc226f8
 }
 
 pub struct DefaultMachine<B, E> {
