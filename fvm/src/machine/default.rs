--- conflicted
+++ resolved
@@ -26,7 +26,6 @@
 use crate::system_actor::State as SystemActorState;
 use crate::{syscall_error, EMPTY_ARR_CID};
 
-<<<<<<< HEAD
 pub const EVENTS_AMT_BITWIDTH: u32 = 5;
 
 use fuzzing_tracker::instrument;
@@ -37,8 +36,6 @@
     fn set_custom_probe(line: u64) -> ();
 }
 
-=======
->>>>>>> 88deef54
 lazy_static::lazy_static! {
     /// Pre-serialized block containing the empty array
     pub static ref EMPTY_ARRAY_BLOCK: Block<Vec<u8>> = {
@@ -256,38 +253,7 @@
         Ok(())
     }
 
-<<<<<<< HEAD
-    #[cfg_attr(feature = "tracing", instrument())]
-    fn commit_events(&self, events: &[StampedEvent]) -> Result<Option<Cid>> {
-        if events.is_empty() {
-            return Ok(None);
-        }
-
-        let blockstore = self.blockstore();
-
-        let amt_cid = {
-            let mut amt = Amt::new_with_bit_width(blockstore, EVENTS_AMT_BITWIDTH);
-            // TODO this can be zero-copy if the AMT supports a batch set operation that takes an
-            //  iterator of references and flushes the batch at the end.
-            amt.batch_set(events.iter().cloned())
-                .context("failed to add events to AMT")
-                .or_fatal()?;
-            amt.flush()
-                .context("failed to flush events AMT")
-                .or_fatal()?
-        };
-
-        blockstore
-            .flush(&amt_cid)
-            .context("failed to flush the events AMT root CID through the buffered store")
-            .or_fatal()?;
-
-        Ok(Some(amt_cid))
-    }
-
-    #[cfg_attr(feature = "tracing", instrument())]
-=======
->>>>>>> 88deef54
+    #[cfg_attr(feature = "tracing", instrument())]
     fn into_store(self) -> Self::Blockstore {
         self.state_tree.into_store()
     }
