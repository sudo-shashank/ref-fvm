use std::ops::RangeInclusive;

use anyhow::{anyhow, Context as _};
use cid::Cid;
use fvm_ipld_blockstore::{Blockstore, Buffered};
use fvm_ipld_encoding::CborStore;
use fvm_shared::actor::builtin::{load_manifest, Manifest};
use fvm_shared::address::Address;
use fvm_shared::econ::TokenAmount;
use fvm_shared::error::ErrorNumber;
use fvm_shared::version::NetworkVersion;
use fvm_shared::ActorID;
use log::debug;
use num_traits::Signed;

use super::{Engine, Machine, MachineContext};
use crate::blockstore::BufferedBlockstore;
use crate::externs::Externs;
<<<<<<< HEAD
=======
#[cfg(feature = "m2-native")]
>>>>>>> f144970f
use crate::init_actor::State as InitActorState;
use crate::kernel::{ClassifyResult, Context as _, Result};
use crate::state_tree::{ActorState, StateTree};
use crate::syscall_error;
use crate::system_actor::State as SystemActorState;

pub struct DefaultMachine<B, E> {
    /// The initial execution context for this epoch.
    context: MachineContext,
    /// The WASM engine is created on construction of the DefaultMachine, and
    /// is dropped when the DefaultMachine is dropped.
    engine: Engine,
    /// Boundary A calls are handled through externs. These are calls from the
    /// FVM to the Filecoin client.
    externs: E,
    /// The state tree. It is updated with the results from every message
    /// execution as the call stack for every message concludes.
    ///
    /// Owned.
    state_tree: StateTree<BufferedBlockstore<B>>,
    /// Mapping of CIDs to builtin actor types.
    builtin_actors: Manifest,
    /// Somewhat unique ID of the machine consisting of (epoch, randomness)
    /// randomness is generated with `initial_state_root`
    id: String,
}

impl<B, E> DefaultMachine<B, E>
where
    B: Blockstore + 'static,
    E: Externs + 'static,
{
    /// Create a new [`DefaultMachine`].
    ///
    /// # Arguments
    ///
    /// * `engine`: The global wasm [`Engine`] (engine, pooled resources, caches).
    /// * `context`: Machine execution [context][`MachineContext`] (system params, epoch, network
    ///    version, etc.).
    /// * `blockstore`: The underlying [blockstore][`Blockstore`] for reading/writing state.
    /// * `externs`: Client-provided ["external"][`Externs`] methods for accessing chain state.
    pub fn new(
        engine: &Engine,
        context: &MachineContext,
        blockstore: B,
        externs: E,
    ) -> anyhow::Result<Self> {
        const SUPPORTED_VERSIONS: RangeInclusive<NetworkVersion> =
            NetworkVersion::V15..=NetworkVersion::V16;

        debug!(
            "initializing a new machine, epoch={}, base_fee={}, nv={:?}, root={}",
            context.epoch, &context.base_fee, context.network_version, context.initial_state_root
        );

        if !SUPPORTED_VERSIONS.contains(&context.network_version) {
            return Err(anyhow!(
                "unsupported network version: {}",
                context.network_version
            ));
        }

        // Sanity check that the blockstore contains the supplied state root.
        if !blockstore
            .has(&context.initial_state_root)
            .context("failed to load initial state-root")?
        {
            return Err(anyhow!(
                "blockstore doesn't have the initial state-root {}",
                &context.initial_state_root
            ));
        }

        // Create a new state tree from the supplied root.
        let state_tree = {
            let bstore = BufferedBlockstore::new(blockstore);
            StateTree::new_from_root(bstore, &context.initial_state_root)?
        };

        // Load the built-in actors manifest.
        let (builtin_actors_cid, manifest_version) = match context.builtin_actors_override {
            Some(manifest_cid) => {
                let (version, cid): (u32, Cid) = state_tree
                    .store()
                    .get_cbor(&manifest_cid)?
                    .context("failed to load actor manifest")?;
                (cid, version)
            }
            None => {
                let (state, _) = SystemActorState::load(&state_tree)?;
                (state.builtin_actors, 1)
            }
        };
        let builtin_actors =
            load_manifest(state_tree.store(), &builtin_actors_cid, manifest_version)?;

        // Preload any uncached modules.
        // This interface works for now because we know all actor CIDs
        // ahead of time, but with user-supplied code, we won't have that
        // guarantee.
        // Skip preloading all builtin actors when testing. This results in JIT
        // bytecode to machine code compilation, and leads to faster tests.
        #[cfg(not(any(test, feature = "testing")))]
        engine.preload(state_tree.store(), builtin_actors.left_values())?;

<<<<<<< HEAD
        // preload user actors that have been installed
        // TODO This must be revisited when implementing the actively managed cache.
        // Doesn't need the m2-native feature guard because there's no possiblity
        // for user code to install new actors if that feature is disabled anyway
        // (so this would be a no-op). We could add the guard as an optimization, though.
        let (init_state, _) = InitActorState::load(&state_tree)?;
        let installed_actors: Vec<Cid> = state_tree
            .store()
            .get_cbor(&init_state.installed_actors)?
            .context("failed to load installed actor list")?;
        engine.preload(state_tree.store(), &installed_actors)?;
=======
        #[cfg(feature = "m2-native")]
        {
            // preload user actors that have been installed
            // TODO This must be revisited when implementing the actively managed cache.
            // Doesn't need the m2-native feature guard because there's no possiblity
            // for user code to install new actors if that feature is disabled anyway
            // (so this would be a no-op). We could add the guard as an optimization, though.
            let (init_state, _) = InitActorState::load(&state_tree)?;
            let installed_actors: Vec<Cid> = state_tree
                .store()
                .get_cbor(&init_state.installed_actors)?
                .context("failed to load installed actor list")?;
            engine.preload(state_tree.store(), &installed_actors)?;
        }

        // 16 bytes is random _enough_
        let randomness: [u8; 16] = rand::random();
>>>>>>> f144970f

        Ok(DefaultMachine {
            context: context.clone(),
            engine: engine.clone(),
            externs,
            state_tree,
            builtin_actors,
            id: format!(
                "{}-{}",
                context.epoch,
                cid::multibase::encode(cid::multibase::Base::Base32Lower, &randomness)
            ),
        })
    }
}

impl<B, E> Machine for DefaultMachine<B, E>
where
    B: Blockstore + 'static,
    E: Externs + 'static,
{
    type Blockstore = BufferedBlockstore<B>;
    type Externs = E;

    fn engine(&self) -> &Engine {
        &self.engine
    }

    fn blockstore(&self) -> &Self::Blockstore {
        self.state_tree.store()
    }

    fn context(&self) -> &MachineContext {
        &self.context
    }

    fn externs(&self) -> &Self::Externs {
        &self.externs
    }

    fn builtin_actors(&self) -> &Manifest {
        &self.builtin_actors
    }

    fn state_tree(&self) -> &StateTree<Self::Blockstore> {
        &self.state_tree
    }

    fn state_tree_mut(&mut self) -> &mut StateTree<Self::Blockstore> {
        &mut self.state_tree
    }

    /// Flushes the state-tree and returns the new root CID.
    ///
    /// This method also flushes all new blocks (reachable from this new root CID) from the write
    /// buffer into the underlying blockstore (the blockstore with which the machine was
    /// constructed).
    fn flush(&mut self) -> Result<Cid> {
        let root = self.state_tree_mut().flush()?;
        self.blockstore().flush(&root).or_fatal()?;
        Ok(root)
    }

    /// Creates an uninitialized actor.
    fn create_actor(&mut self, addr: &Address, act: ActorState) -> Result<ActorID> {
        let state_tree = self.state_tree_mut();

        let addr_id = state_tree
            .register_new_address(addr)
            .context("failed to register new address")
            .or_fatal()?;

        state_tree
            .set_actor(&Address::new_id(addr_id), act)
            .context("failed to set actor")
            .or_fatal()?;
        Ok(addr_id)
    }

    fn transfer(&mut self, from: ActorID, to: ActorID, value: &TokenAmount) -> Result<()> {
        if value.is_negative() {
            return Err(syscall_error!(IllegalArgument;
                "attempted to transfer negative transfer value {}", value)
            .into());
        }

        // If the from actor doesn't exist, we return "insufficient funds" to distinguish between
        // that and the case where the _receiving_ actor doesn't exist.
        let mut from_actor = self
            .state_tree
            .get_actor_id(from)?
            .context("cannot transfer from non-existent sender")
            .or_error(ErrorNumber::InsufficientFunds)?;

        if &from_actor.balance < value {
            return Err(syscall_error!(InsufficientFunds; "sender does not have funds to transfer (balance {}, transfer {})", &from_actor.balance, value).into());
        }

        if from == to {
            debug!("attempting to self-transfer: noop (from/to: {})", from);
            return Ok(());
        }

        let mut to_actor = self
            .state_tree
            .get_actor_id(to)?
            .context("cannot transfer to non-existent receiver")
            .or_error(ErrorNumber::NotFound)?;

        from_actor.deduct_funds(value)?;
        to_actor.deposit_funds(value);

        self.state_tree.set_actor_id(from, from_actor)?;
        self.state_tree.set_actor_id(to, to_actor)?;

        log::trace!("transferred {} from {} to {}", value, from, to);

        Ok(())
    }

    fn into_store(self) -> Self::Blockstore {
        self.state_tree.into_store()
    }

    fn machine_id(&self) -> &str {
        &self.id
    }
}<|MERGE_RESOLUTION|>--- conflicted
+++ resolved
@@ -16,10 +16,7 @@
 use super::{Engine, Machine, MachineContext};
 use crate::blockstore::BufferedBlockstore;
 use crate::externs::Externs;
-<<<<<<< HEAD
-=======
 #[cfg(feature = "m2-native")]
->>>>>>> f144970f
 use crate::init_actor::State as InitActorState;
 use crate::kernel::{ClassifyResult, Context as _, Result};
 use crate::state_tree::{ActorState, StateTree};
@@ -125,19 +122,6 @@
         #[cfg(not(any(test, feature = "testing")))]
         engine.preload(state_tree.store(), builtin_actors.left_values())?;
 
-<<<<<<< HEAD
-        // preload user actors that have been installed
-        // TODO This must be revisited when implementing the actively managed cache.
-        // Doesn't need the m2-native feature guard because there's no possiblity
-        // for user code to install new actors if that feature is disabled anyway
-        // (so this would be a no-op). We could add the guard as an optimization, though.
-        let (init_state, _) = InitActorState::load(&state_tree)?;
-        let installed_actors: Vec<Cid> = state_tree
-            .store()
-            .get_cbor(&init_state.installed_actors)?
-            .context("failed to load installed actor list")?;
-        engine.preload(state_tree.store(), &installed_actors)?;
-=======
         #[cfg(feature = "m2-native")]
         {
             // preload user actors that have been installed
@@ -155,7 +139,6 @@
 
         // 16 bytes is random _enough_
         let randomness: [u8; 16] = rand::random();
->>>>>>> f144970f
 
         Ok(DefaultMachine {
             context: context.clone(),
