// Copyright 2021-2023 Protocol Labs
// SPDX-License-Identifier: Apache-2.0, MIT
use std::any::{Any, TypeId};
use std::collections::hash_map::Entry::{Occupied, Vacant};
use std::collections::HashMap;
use std::ops::Deref;
use std::sync::{Arc, Condvar, Mutex};

use anyhow::{anyhow, Context};
use cid::Cid;
use fvm_ipld_blockstore::Blockstore;
use fvm_shared::error::ExitCode;
use fvm_wasm_instrument::gas_metering::GAS_COUNTER_NAME;
use wasmtime::OptLevel::Speed;
use wasmtime::{
    Global, GlobalType, InstanceAllocationStrategy, InstanceLimits, Linker, Memory, MemoryType,
    Module, Mutability, PoolingAllocationStrategy, Val, ValType,
};
use wasmtime_runtime::InstantiationError;

use crate::call_manager::NO_DATA_BLOCK_ID;
use crate::gas::{GasTimer, WasmGasPrices};
use crate::machine::limiter::MemoryLimiter;
use crate::machine::{Machine, NetworkConfig};
use crate::syscalls::error::Abort;
use crate::syscalls::{bind_syscalls, charge_for_init, record_init_time, InvocationData};
use crate::Kernel;

use cpu_time::ProcessTime;
// Injected during build
extern "Rust" {

    fn set_compilation_time(time: u128) -> ();

    fn set_stack_limiter_time(time: u128) -> ();

    fn set_gas_metering_injection_time(time: u128) -> ();

    fn set_machine_code_size(size: usize) -> ();
}
use fuzzing_tracker::instrument;
#[cfg(feature="tracing")]
// Injected during build
#[no_mangle]
extern "Rust" {
    fn set_custom_probe(line: u64) -> ();
}


/// Container managing engines with different consensus-affecting configurations.
pub struct MultiEngine {
    engines: Mutex<HashMap<EngineConfig, EnginePool>>,
    concurrency: u32,
}

/// The proper way of getting this struct is to convert from `NetworkConfig`
#[derive(Clone, Eq, PartialEq, Hash)]
pub struct EngineConfig {
    pub max_call_depth: u32,
    pub max_wasm_stack: u32,
    pub max_inst_memory_bytes: u64,
    pub concurrency: u32,
    pub wasm_prices: &'static WasmGasPrices,
    pub actor_redirect: Vec<(Cid, Cid)>,
}

impl From<&NetworkConfig> for EngineConfig {
    #[instrument()]
    fn from(nc: &NetworkConfig) -> Self {
        EngineConfig {
            max_call_depth: nc.max_call_depth,
            max_wasm_stack: nc.max_wasm_stack,
            max_inst_memory_bytes: nc.max_inst_memory_bytes,
            wasm_prices: &nc.price_list.wasm_rules,
            actor_redirect: nc.actor_redirect.clone(),
            concurrency: 1,
        }
    }
}

impl MultiEngine {
    #[instrument()]
    pub fn new(concurrency: u32) -> MultiEngine {
        if concurrency == 0 {
            panic!("concurrency must be positive");
        }
        MultiEngine {
            engines: Mutex::new(HashMap::new()),
            concurrency,
        }
    }

    #[instrument()]
    pub fn get(&self, nc: &NetworkConfig) -> anyhow::Result<EnginePool> {
        let mut engines = self
            .engines
            .lock()
            .map_err(|_| anyhow::Error::msg("multiengine lock is poisoned"))?;

        let mut ec: EngineConfig = nc.into();
        ec.concurrency = self.concurrency;

        let pool = match engines.entry(ec.clone()) {
            Occupied(entry) => entry.into_mut(),
            Vacant(entry) => entry.insert(EnginePool::new_default(ec)?),
        };

        Ok(pool.clone())
    }
}

impl Default for MultiEngine {
    fn default() -> Self {
        Self::new(1)
    }
}

#[instrument()]
fn wasmtime_config(ec: &EngineConfig) -> anyhow::Result<wasmtime::Config> {
    let instance_count = (1 + ec.max_call_depth) * ec.concurrency;
    let instance_memory_maximum_size = ec.max_inst_memory_bytes;
    if instance_memory_maximum_size % wasmtime_environ::WASM_PAGE_SIZE as u64 != 0 {
        return Err(anyhow!(
            "requested memory limit {} not a multiple of the WASM_PAGE_SIZE {}",
            instance_memory_maximum_size,
            wasmtime_environ::WASM_PAGE_SIZE
        ));
    }

    let mut c = wasmtime::Config::default();

    // wasmtime default: OnDemand
    // We want to pre-allocate all permissible memory to support the maximum allowed recursion limit.
    c.allocation_strategy(InstanceAllocationStrategy::Pooling {
        strategy: PoolingAllocationStrategy::ReuseAffinity,
        instance_limits: InstanceLimits {
            count: instance_count,
            // Adjust the maximum amount of host memory that can be committed to an instance to
            // match the static linear memory size we reserve for each slot.
            memory_pages: instance_memory_maximum_size / (wasmtime_environ::WASM_PAGE_SIZE as u64),
            ..Default::default()
        },
    });

    // wasmtime default: true
    // We disable this as we always charge for memory regardless and `memory_init_cow` can baloon compiled wasm modules.
    c.memory_init_cow(false);

    // wasmtime default: 4GB
    c.static_memory_maximum_size(instance_memory_maximum_size);

    // wasmtime default: false
    // We don't want threads, there is no way to ensure determisism
    c.wasm_threads(false);

    // wasmtime default: true
    // simd isn't supported in wasm-instrument, but if we add support there, we can probably enable this.
    // Note: stack limits may need adjusting after this is enabled
    c.wasm_simd(false);

    // wasmtime default: false
    c.wasm_multi_memory(false);

    // wasmtime default: false
    c.wasm_memory64(false);

    // wasmtime default: true
    // Note: wasm-instrument only supports this at a basic level, for M2 we will
    // need to add more advanced support
    c.wasm_bulk_memory(true);

    // wasmtime default: true
    // we should be able to enable this for M2, just need to make sure that it's
    // handled correctly in wasm-instrument
    c.wasm_multi_value(false);

    // wasmtime default: false
    //
    // from wasmtime docs:
    // > When Cranelift is used as a code generation backend this will
    // > configure it to replace NaNs with a single canonical value. This
    // > is useful for users requiring entirely deterministic WebAssembly
    // > computation. This is not required by the WebAssembly spec, so it is
    // > not enabled by default.
    c.cranelift_nan_canonicalization(true);

    // wasmtime default: 512KiB
    // Set to something much higher than the instrumented limiter.
    // Note: This is in bytes, while the instrumented limit is in stack elements
    c.max_wasm_stack(4 << 20);

    // Execution cost accouting is done through wasm instrumentation,
    c.consume_fuel(false);
    c.epoch_interruption(false);

    // Disable debug-related things, wasm-instrument doesn't fix debug info
    // yet, so those aren't useful, just add overhead
    c.debug_info(false);
    c.generate_address_map(false);
    c.cranelift_debug_verifier(false);
    c.native_unwind_info(false);
    #[allow(deprecated)] // TODO https://github.com/bytecodealliance/wasmtime/issues/5037
    c.wasm_backtrace(false);
    c.wasm_reference_types(false);

    // Reiterate some defaults
    c.guard_before_linear_memory(true);
    c.parallel_compilation(true);

    #[cfg(feature = "wasmtime/async")]
    c.async_support(false);

    // Doesn't seem to have significant impact on the time it takes to load code
    // todo(M2): make sure this is guaranteed to run in linear time.
    c.cranelift_opt_level(Speed);

    Ok(c)
}

#[derive(Clone)]
pub struct ModuleRecord {
    pub module: Module,
    /// Byte size of the original Wasm.
    pub size: usize,
}

struct EngineInner {
    limit: Mutex<u32>,
    condv: Condvar,

    engine: wasmtime::Engine,

    /// These two fields are used used in the store constructor to avoid resolve a chicken & egg
    /// situation: We need the store before we can get the real values, but we need to create the
    /// `InvocationData` before we can make the store.
    ///
    /// Alternatively, we could use `Option`s. But then we need to unwrap everywhere.
    dummy_gas_global: Global,
    dummy_memory: Memory,

    module_cache: Mutex<HashMap<Cid, ModuleRecord>>,
    instance_cache: Mutex<HashMap<TypeId, Box<dyn Any + Send>>>,
    config: EngineConfig,

    actor_redirect: HashMap<Cid, Cid>,
}

/// EnginePool represents a limited pool of engines.
#[derive(Clone)]
pub struct EnginePool(Arc<EngineInner>);

impl EnginePool {
    /// Acquire an [`Engine`]. This method will block until an [`Engine`] is available, and will
    /// release the engine on drop.
    #[instrument()]
    pub fn acquire(&self) -> Engine {
        *self
            .0
            .condv
            .wait_while(self.0.limit.lock().unwrap(), |limit| *limit == 0)
            .unwrap() -= 1;
        Engine(self.0.clone())
    }

    /// Try to acquire an [`Engine`]. Returns `None` if the call would block, or if the lock is
    /// poisoned.
    ///
    /// The [`Engine`] is released on drop.
    #[instrument()]
    pub fn try_acquire(&self) -> Option<Engine> {
        self.0
            .limit
            .try_lock()
            .ok()
            .filter(|limit| **limit > 0)
            .map(|mut limit| {
                *limit -= 1;
                Engine(self.0.clone())
            })
    }

    #[instrument()]
    pub fn new_default(ec: EngineConfig) -> anyhow::Result<Self> {
        EnginePool::new(&wasmtime_config(&ec)?, ec)
    }

    /// Create a new Engine from a wasmtime config.
    #[instrument()]
    pub fn new(c: &wasmtime::Config, ec: EngineConfig) -> anyhow::Result<Self> {
        let engine = wasmtime::Engine::new(c)?;

        let mut dummy_store = wasmtime::Store::new(&engine, ());
        let gg_type = GlobalType::new(ValType::I64, Mutability::Var);
        let dummy_gg = Global::new(&mut dummy_store, gg_type, Val::I64(0))
            .expect("failed to create dummy gas global");

        let dummy_memory = Memory::new(&mut dummy_store, MemoryType::new(0, Some(0)))
            .expect("failed to create dummy memory");

        let actor_redirect = ec.actor_redirect.iter().cloned().collect();

        Ok(EnginePool(Arc::new(EngineInner {
            limit: Mutex::new(ec.concurrency),
            condv: Condvar::new(),
            engine,
            dummy_memory,
            dummy_gas_global: dummy_gg,
            module_cache: Default::default(),
            instance_cache: Mutex::new(HashMap::new()),
            config: ec,
            actor_redirect,
        })))
    }
}

struct Cache<K> {
    linker: wasmtime::Linker<InvocationData<K>>,
}

/// An `Engine` represents a single, caching wasm engine. It should not be shared between concurrent
/// call stacks.
///
/// The `Engine` will be returned to the [`EnginePool`] on drop.
pub struct Engine(Arc<EngineInner>);

impl Deref for Engine {
    type Target = wasmtime::Engine;

    fn deref(&self) -> &Self::Target {
        &self.0.engine
    }
}

impl Drop for Engine {
    #[instrument()]
    fn drop(&mut self) {
        let mut limit = self.0.limit.lock().unwrap();
        *limit += 1;
        self.0.condv.notify_one();
    }
}

impl Engine {
    /// Loads an actor's Wasm code from the blockstore by CID, and prepares
    /// it for execution by instantiating and caching the Wasm module. This
    /// method errors if the code CID is not found in the store.
    ///
    /// Return the original byte code size.
    #[instrument()]
    pub fn prepare_actor_code<BS: Blockstore>(
        &self,
        code_cid: &Cid,
        blockstore: BS,
    ) -> anyhow::Result<usize> {
        let code_cid = self.with_redirect(code_cid);
        if let Some(item) = self
            .0
            .module_cache
            .lock()
            .expect("module_cache poisoned")
            .get(code_cid)
        {
            return Ok(item.size);
        }
        let wasm = blockstore.get(code_cid)?.ok_or_else(|| {
            anyhow!(
                "no wasm bytecode in blockstore for CID {}",
                &code_cid.to_string()
            )
        })?;
        // compile and cache instantiated WASM module
        Ok(self.prepare_wasm_bytecode(code_cid, &wasm)?.0.size)
    }

    /// Instantiates and caches the Wasm modules for the bytecodes addressed by
    /// the supplied CIDs. Only uncached entries are actually fetched and
    /// instantiated. Blockstore failures and entry inexistence shortcircuit
    /// make this method return an Err immediately.
    ///
    /// Returns the total original byte size of the modules
    #[instrument()]
    pub fn preload<'a, BS, I>(&self, blockstore: BS, cids: I) -> anyhow::Result<usize>
    where
        BS: Blockstore,
        I: IntoIterator<Item = &'a Cid>,
    {
        let mut total_size = 0usize;
        for cid in cids {
            log::trace!("preloading code CID {cid}");
            let size = self.prepare_actor_code(cid, &blockstore).with_context(|| {
                anyhow!("could not prepare actor with code CID {}", &cid.to_string())
            })?;
            total_size += size;
        }
        Ok(total_size)
    }

    #[instrument()]
    fn with_redirect<'a>(&'a self, k: &'a Cid) -> &'a Cid {
        match &self.0.actor_redirect.get(k) {
            Some(cid) => cid,
            None => k,
        }
    }

    /// Loads some Wasm code into the engine and prepares it for execution.
    #[instrument()]
    pub fn prepare_wasm_bytecode(&self, k: &Cid, wasm: &[u8]) -> anyhow::Result<(ModuleRecord, Vec<u8>)> {
        let k = self.with_redirect(k);
        let mut cache = self.0.module_cache.lock().expect("module_cache poisoned");
        let (module, bin) = match cache.get(k) {
            Some(module) => (module.clone(), vec![]),
            None => {
                let (module, bin) = self.load_raw(wasm)?;
                cache.insert(*k, module.clone());
                (module, bin)
            }
        };
        Ok((module, bin))
    }

    #[instrument()]
    fn load_raw(&self, raw_wasm: &[u8]) -> anyhow::Result<(ModuleRecord, Vec<u8>)> {
        // First make sure that non-instrumented wasm is valid
        Module::validate(&self.0.engine, raw_wasm)
            .map_err(anyhow::Error::msg)
            .with_context(|| "failed to validate actor wasm")?;

        // Note: when adding debug mode support (with recorded syscall replay) don't instrument to
        // avoid breaking debug info

        use fvm_wasm_instrument::{gas_metering, stack_limiter};

        // stack limiter adds post/pre-ambles to call instructions; We want to do that
        // before injecting gas accounting calls to avoid this overhead in every single
        // block of code.
        let now = ProcessTime::now();
        let raw_wasm = stack_limiter::inject(raw_wasm, self.0.config.max_wasm_stack)
            .map_err(anyhow::Error::msg)?;
        unsafe { set_stack_limiter_time(now.elapsed().as_nanos()) }

        // inject gas metering based on a price list. This function will
        // * add a new mutable i64 global import, gas.gas_counter
        // * push a gas counter function which deduces gas from the global, and
        //   traps when gas.gas_counter is less than zero
        // * optionally push a function which wraps memory.grow instruction
        //   making it charge gas based on memory requested
        // * divide code into metered blocks, and add a call to the gas counter
        //   function before entering each metered block
        // * NOTE: Currently cannot instrument and charge for `table.grow` because the instruction
        //   (code `0xFC 15`) uses what parity-wasm calls the `BULK_PREFIX` but it was added later in
        //   https://github.com/WebAssembly/reference-types/issues/29 and is not recognised by the
        //   parity-wasm module parser, so the contract cannot grow the tables.
        let now = ProcessTime::now();
        let raw_wasm = gas_metering::inject(&raw_wasm, self.0.config.wasm_prices, "gas")
            .map_err(|_| anyhow::Error::msg("injecting gas counter failed"))?;
        unsafe { set_gas_metering_injection_time(now.elapsed().as_nanos()) }

        let now = ProcessTime::now();
        let module = Module::from_binary(&self.0.engine, &raw_wasm)?;
        unsafe { set_compilation_time(now.elapsed().as_nanos())}
        let machine_code = module.serialize()?;
        let machine_code_len = machine_code.len();
        unsafe { set_machine_code_size(machine_code_len) }

        Ok((ModuleRecord{
            module,
            size: raw_wasm.len()
        }, raw_wasm))
    }

    /// Load compiled wasm code into the engine.
    ///
    /// # Safety
    ///
    /// See [`wasmtime::Module::deserialize`] for safety information.
    #[instrument()]
    pub unsafe fn load_compiled(&self, k: &Cid, compiled: &[u8]) -> anyhow::Result<Module> {
        let k = self.with_redirect(k);
        let mut cache = self.0.module_cache.lock().expect("module_cache poisoned");
        let module = match cache.get(k) {
            Some(m) => m.module.clone(),
            None => {
                let module = Module::deserialize(&self.0.engine, compiled)?;
                cache.insert(
                    *k,
                    ModuleRecord {
                        module: module.clone(),
                        size: compiled.len(),
                    },
                );
                module
            }
        };
        Ok(module)
    }

    /// Lookup a loaded wasmtime module.
    #[instrument()]
    pub fn get_module(
        &self,
        blockstore: &impl Blockstore,
        k: &Cid,
    ) -> anyhow::Result<Option<Module>> {
        let k = self.with_redirect(k);
        match self
            .0
            .module_cache
            .lock()
            .expect("module_cache poisoned")
            .entry(*k)
        {
            Occupied(v) => Ok(Some(v.get().module.clone())),
            Vacant(v) => blockstore
                .get(k)
                .context("failed to lookup wasm module in blockstore")?
                .map(|raw_wasm| Ok(v.insert(self.load_raw(&raw_wasm)?.0).module.clone()))
                .transpose(),
        }
    }

    /// Lookup and instantiate a loaded wasmtime module with the given store. This will cache the
    /// linker, syscalls, etc.
<<<<<<< HEAD
    #[instrument()]
    pub fn get_instance<K: Kernel>(
=======
    ///
    /// This returns an `Abort` as it may need to execute initialization code, charge gas, etc.
    pub fn instantiate<K: Kernel>(
>>>>>>> 24c58280
        &self,
        store: &mut wasmtime::Store<InvocationData<K>>,
        k: &Cid,
    ) -> Result<Option<wasmtime::Instance>, Abort> {
        let k = self.with_redirect(k);
        let mut instance_cache = self.0.instance_cache.lock().expect("cache poisoned");

        let type_id = TypeId::of::<K>();
        let cache: &mut Cache<K> = match instance_cache.entry(type_id) {
            Occupied(e) => &mut *e
                .into_mut()
                .downcast_mut()
                .expect("invalid instance cache entry"),
            Vacant(e) => &mut *e
                .insert({
                    let mut linker: Linker<InvocationData<K>> = Linker::new(&self.0.engine);
                    linker.allow_shadowing(true);

                    bind_syscalls(&mut linker).map_err(Abort::Fatal)?;
                    Box::new(Cache { linker })
                })
                .downcast_mut()
                .expect("invalid instance cache entry"),
        };
        cache
            .linker
            .define("gas", GAS_COUNTER_NAME, store.data_mut().avail_gas_global)
            .context("failed to define gas counter")
            .map_err(Abort::Fatal)?;

        let mut module_cache = self.0.module_cache.lock().expect("module_cache poisoned");

        let instantiate = |store: &mut wasmtime::Store<InvocationData<K>>, module| {
            // Before we instantiate the module, we should make sure the user has sufficient gas to
            // pay for the minimum memory requirements. The module instrumentation in `inject` only
            // adds code to charge for _growing_ the memory, but not for the amount made accessible
            // initially. The limits are checked by wasmtime during instantiation, though.
            let t = charge_for_init(store, module).map_err(Abort::from_error_as_fatal)?;

            let inst = cache.linker.instantiate(&mut *store, module).map_err(|e| {
                match e.downcast::<InstantiationError>() {
                    // This will be handled in validation.
                    Ok(InstantiationError::Link(e)) => Abort::Fatal(anyhow!(e)),
                    // TODO: We may want a separate OOM exit code? However, normal ooms will usually
                    // exit with SYS_ILLEGAL_INSTRUCTION.
                    Ok(InstantiationError::Resource(e)) => Abort::Exit(
                        ExitCode::SYS_ILLEGAL_INSTRUCTION,
                        e.to_string(),
                        NO_DATA_BLOCK_ID,
                    ),
                    // TODO: we probably shouldn't hit this unless we're running code? We
                    // should check if we can "validate away" this case.
                    Ok(InstantiationError::Trap(e)) => Abort::Exit(
                        ExitCode::SYS_ILLEGAL_INSTRUCTION,
                        format!("actor initialization failed: {:?}", e),
                        0,
                    ),
                    // TODO: Consider using the instance limit instead of an explicit stack depth?
                    Ok(InstantiationError::Limit(limit)) => Abort::Fatal(anyhow!(
                        "did not expect to hit wasmtime instance limit: {}",
                        limit
                    )),
                    Err(e) => Abort::Fatal(e),
                }
            })?;

            // Record the time it took for the linker to instantiate the module.
            // This should also include everything that happens above in this method.
            // Note that this does _not_ contain the time it took the load the Wasm file,
            // which could have been cached already.
            record_init_time(store, t);

            Ok(Some(inst))
        };

        match module_cache.entry(*k) {
            Occupied(v) => instantiate(store, &v.get().module),
            Vacant(v) => match store
                .data()
                .kernel
                .machine()
                .blockstore()
                .get(k)
                .context("failed to lookup wasm module in blockstore")
                .map_err(Abort::Fatal)?
            {
<<<<<<< HEAD
                Some(raw_wasm) => instantiate(store, &v.insert(self.load_raw(&raw_wasm)?.0).module),
=======
                Some(raw_wasm) => instantiate(
                    store,
                    &v.insert(self.load_raw(&raw_wasm).map_err(Abort::Fatal)?)
                        .module,
                ),
>>>>>>> 24c58280
                None => Ok(None),
            },
        }
    }

    /// Construct a new wasmtime "store" from the given kernel.
    #[instrument()]
    pub fn new_store<K: Kernel>(&self, mut kernel: K) -> wasmtime::Store<InvocationData<K>> {
        let memory_bytes = kernel.limiter_mut().memory_used();

        let id = InvocationData {
            kernel,
            last_error: None,
            avail_gas_global: self.0.dummy_gas_global,
            last_milligas_available: 0,
            last_memory_bytes: memory_bytes,
            last_charge_time: GasTimer::start(),
            memory: self.0.dummy_memory,
        };

        let mut store = wasmtime::Store::new(&self.0.engine, id);
        let ggtype = GlobalType::new(ValType::I64, Mutability::Var);
        let gg = Global::new(&mut store, ggtype, Val::I64(0))
            .expect("failed to create available_gas global");
        store.data_mut().avail_gas_global = gg;

        fn as_wasmtime_limiter<K: Kernel>(
            data: &mut InvocationData<K>,
        ) -> &mut dyn wasmtime::ResourceLimiter {
            // SAFETY: This is safe because WasmtimeLimiter is `repr(transparent)`.
            // Unfortunately, we can't simply wrap the limiter as we need to return a reference.
            let limiter: &mut WasmtimeLimiter<K::Limiter> = unsafe {
                let limiter_ref = data.kernel.limiter_mut();
                // (debug)-assert that these types have the same layout (guaranteed by
                // `repr(transparent)`).
                debug_assert_eq!(
                    std::alloc::Layout::for_value(&*limiter_ref),
                    std::alloc::Layout::new::<WasmtimeLimiter<K::Limiter>>()
                );
                // Then cast.
                &mut *(limiter_ref as *mut K::Limiter as *mut WasmtimeLimiter<K::Limiter>)
            };
            limiter as &mut dyn wasmtime::ResourceLimiter
        }

        store.limiter(as_wasmtime_limiter);

        store
    }
}

#[repr(transparent)]
struct WasmtimeLimiter<L>(L);

impl<L: MemoryLimiter> wasmtime::ResourceLimiter for WasmtimeLimiter<L> {
    #[instrument()]
    fn memory_growing(&mut self, current: usize, desired: usize, maximum: Option<usize>) -> bool {
        if maximum.map_or(false, |m| desired > m) {
            return false;
        }

        self.0.grow_instance_memory(current, desired)
    }

    #[instrument()]
    fn table_growing(&mut self, current: u32, desired: u32, maximum: Option<u32>) -> bool {
        if maximum.map_or(false, |m| desired > m) {
            return false;
        }
        self.0.grow_instance_table(current, desired)
    }
}

#[cfg(test)]
mod tests {
    use wasmtime::ResourceLimiter;

    use crate::engine::WasmtimeLimiter;
    use crate::machine::limiter::MemoryLimiter;

    #[derive(Default)]
    struct Limiter {
        memory: usize,
    }
    impl MemoryLimiter for Limiter {
        fn memory_used(&self) -> usize {
            unimplemented!()
        }

        fn grow_memory(&mut self, bytes: usize) -> bool {
            self.memory += bytes;
            true
        }

        fn with_stack_frame<T, G, F, R>(_: &mut T, _: G, _: F) -> R
        where
            G: Fn(&mut T) -> &mut Self,
            F: FnOnce(&mut T) -> R,
        {
            unimplemented!()
        }
    }

    #[test]
    fn memory() {
        let mut limits = WasmtimeLimiter(Limiter::default());
        assert!(limits.memory_growing(0, 3, None));
        assert_eq!(limits.0.memory, 3);

        // The maximum in the args takes precedence.
        assert!(!limits.memory_growing(3, 4, Some(2)));
        assert_eq!(limits.0.memory, 3);

        // Increase by 2.
        assert!(limits.memory_growing(2, 4, None));
        assert_eq!(limits.0.memory, 5);
    }

    #[test]
    fn table() {
        let mut limits = WasmtimeLimiter(Limiter::default());
        assert!(limits.table_growing(0, 3, None));
        assert_eq!(limits.0.memory, 3 * 8);

        // The maximum in the args takes precedence.
        assert!(!limits.table_growing(3, 4, Some(2)));
        assert_eq!(limits.0.memory, 3 * 8);

        // Increase by 2.
        assert!(limits.table_growing(2, 4, None));
        assert_eq!(limits.0.memory, 5 * 8);
    }
}<|MERGE_RESOLUTION|>--- conflicted
+++ resolved
@@ -519,16 +519,9 @@
         }
     }
 
-    /// Lookup and instantiate a loaded wasmtime module with the given store. This will cache the
-    /// linker, syscalls, etc.
-<<<<<<< HEAD
-    #[instrument()]
-    pub fn get_instance<K: Kernel>(
-=======
-    ///
     /// This returns an `Abort` as it may need to execute initialization code, charge gas, etc.
+    #[instrument()]
     pub fn instantiate<K: Kernel>(
->>>>>>> 24c58280
         &self,
         store: &mut wasmtime::Store<InvocationData<K>>,
         k: &Cid,
@@ -615,15 +608,11 @@
                 .context("failed to lookup wasm module in blockstore")
                 .map_err(Abort::Fatal)?
             {
-<<<<<<< HEAD
-                Some(raw_wasm) => instantiate(store, &v.insert(self.load_raw(&raw_wasm)?.0).module),
-=======
                 Some(raw_wasm) => instantiate(
                     store,
-                    &v.insert(self.load_raw(&raw_wasm).map_err(Abort::Fatal)?)
+                    &v.insert(self.load_raw(&raw_wasm).map_err(Abort::Fatal)?.0)
                         .module,
                 ),
->>>>>>> 24c58280
                 None => Ok(None),
             },
         }
