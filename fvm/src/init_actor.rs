//! This module contains the types and functions to process the init actor's state.
//! It does not contain the logic of the init actor: that lives on-chain as a WASM actor.
//!
//! The init actor is the special system actor that:
//! 1. Acts as a factory for other non-singleton actors.
//! 2. Stores the global mapping between the ID address and the robust address
//!    of all actors.
//!
//! ## Version compatibility
//!
//! This module does not handle historical actors and network versions, nor
//! does it support versioning. It handles actors v3, and network version v10,
//! onwards. The HAMT layout changes introduced in that upgrade (codename: Trust)
//! remain active today.

use anyhow::Context;
use cid::Cid;
use fvm_ipld_blockstore::Blockstore;
use fvm_ipld_encoding::tuple::*;
use fvm_ipld_encoding::{Cbor, CborStore};
use fvm_ipld_hamt::Hamt;
use fvm_shared::address::{Address, Payload};
use fvm_shared::{ActorID, HAMT_BIT_WIDTH};

use crate::state_tree::{ActorState, StateTree};

pub const INIT_ACTOR_ADDR: Address = Address::new_id(1);

use crate::kernel::{ClassifyResult, Result};

#[derive(Serialize_tuple, Deserialize_tuple, Debug)]
pub struct State {
    pub address_map: Cid,
    pub next_id: ActorID,
    pub network_name: String,
<<<<<<< HEAD
=======
    #[cfg(feature = "m2-native")]
>>>>>>> f144970f
    pub installed_actors: Cid,
}

impl Cbor for State {}

impl State {
    // ideally we would just #[cfg(test)] this, but it is used by non test-gated code in
    // integration/tester.
    #[allow(unused)]
    pub fn new_test<B: Blockstore>(store: &B) -> Self {
        #[cfg(feature = "m2-native")]
        use cid::multihash::Code::Blake2b256;

        // Empty hamt Cid used for testing
        let e_cid = Hamt::<_, String>::new_with_bit_width(&store, 5)
            .flush()
            .unwrap();

        // Empty list Cid used for testing
        #[cfg(feature = "m2-native")]
        let el_cid = store.put_cbor(&Vec::<Cid>::new(), Blake2b256).unwrap();

        State {
            address_map: e_cid,
            next_id: 100,
            network_name: "test".to_owned(),
            #[cfg(feature = "m2-native")]
            installed_actors: el_cid,
        }
    }

    /// Loads the init actor state from the supplied state tree.
    pub fn load<B>(state_tree: &StateTree<B>) -> Result<(Self, ActorState)>
    where
        B: Blockstore,
    {
        let init_act = state_tree
            .get_actor(&INIT_ACTOR_ADDR)?
            .context("init actor address could not be resolved")
            .or_fatal()?;

        let state = state_tree
            .store()
            .get_cbor(&init_act.state)
            .or_fatal()?
            .context("init actor state not found")
            .or_fatal()?;

        Ok((state, init_act))
    }

    /// Allocates a new ID address and stores a mapping of the argument address to it.
    /// Returns the newly-allocated address.
    pub fn map_address_to_new_id<B>(&mut self, store: B, addr: &Address) -> Result<ActorID>
    where
        B: Blockstore,
    {
        let id = self.next_id;
        self.next_id += 1;

        let mut map = Hamt::<B, _>::load_with_bit_width(&self.address_map, store, HAMT_BIT_WIDTH)
            .or_fatal()?;
        map.set(addr.to_bytes().into(), id).or_fatal()?;
        self.address_map = map.flush().or_fatal()?;

        Ok(id)
    }

    /// ResolveAddress resolves an address to an ID-address, if possible.
    /// If the provided address is an ID address, it is returned as-is.
    /// This means that mapped ID-addresses (which should only appear as values,
    /// not keys) and singleton actor addresses (which are not in the map) pass
    /// through unchanged.
    ///
    /// This method returns:
    /// * Ok and Some ID address and if the input was already an ID address, or
    ///   if it was successfully resolved.
    /// * Ok and None if the address was not an ID address, and no mapping was
    ///   found during resolution.
    /// * Err, if state was inconsistent.
    pub fn resolve_address<B>(&self, store: B, addr: &Address) -> Result<Option<u64>>
    where
        B: Blockstore,
    {
        if let &Payload::ID(id) = addr.payload() {
            return Ok(Some(id));
        }

        let map = Hamt::<B, _>::load_with_bit_width(&self.address_map, store, HAMT_BIT_WIDTH)
            .or_fatal()?;

        Ok(map.get(&addr.to_bytes()).or_fatal()?.copied())
    }
}<|MERGE_RESOLUTION|>--- conflicted
+++ resolved
@@ -33,10 +33,7 @@
     pub address_map: Cid,
     pub next_id: ActorID,
     pub network_name: String,
-<<<<<<< HEAD
-=======
     #[cfg(feature = "m2-native")]
->>>>>>> f144970f
     pub installed_actors: Cid,
 }
 
