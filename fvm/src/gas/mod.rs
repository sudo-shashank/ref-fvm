// Copyright 2021-2023 Protocol Labs
// Copyright 2019-2022 ChainSafe Systems
// SPDX-License-Identifier: Apache-2.0, MIT

use std::cell::{Cell, RefCell};
use std::fmt::{Debug, Display};
use std::ops::{Add, AddAssign, Mul, Sub, SubAssign};

use anyhow::Context;
use num_traits::Zero;

pub use self::charge::GasCharge;
pub(crate) use self::outputs::GasOutputs;
pub use self::price_list::{price_list_by_network_version, PriceList, WasmGasPrices};
pub use self::timer::{GasInstant, GasTimer};
use crate::kernel::{ClassifyResult, ExecutionError, Result};

mod charge;
mod outputs;
mod price_list;
mod timer;


use fuzzing_tracker::instrument;
#[cfg(feature="tracing")]
// Injected during build
#[no_mangle]
extern "Rust" {
    fn set_custom_probe(line: u64) -> ();
}

pub const MILLIGAS_PRECISION: i64 = 1000;

/// A typesafe representation of gas (internally stored as milligas).
///
/// - All math operations are _saturating_ and never overflow.
/// - Enforces correct units by making it impossible to, e.g., get gas squared (by multiplying gas
///   by gas).
/// - Makes it harder to confuse gas and milligas.
#[derive(Hash, Eq, PartialEq, Ord, PartialOrd, Copy, Clone, Default)]
pub struct Gas(i64 /* milligas */);

impl Debug for Gas {
    fn fmt(&self, f: &mut std::fmt::Formatter<'_>) -> std::fmt::Result {
        if self.0 == 0 {
            f.debug_tuple("Gas").field(&0 as &dyn Debug).finish()
        } else {
            let integral = self.0 / MILLIGAS_PRECISION;
            let fractional = self.0 % MILLIGAS_PRECISION;
            f.debug_tuple("Gas")
                .field(&format_args!("{integral}.{fractional:03}"))
                .finish()
        }
    }
}

impl Display for Gas {
    fn fmt(&self, f: &mut std::fmt::Formatter<'_>) -> std::fmt::Result {
        if self.0 == 0 {
            f.write_str("0")
        } else {
            let integral = self.0 / MILLIGAS_PRECISION;
            let fractional = self.0 % MILLIGAS_PRECISION;
            write!(f, "{integral}.{fractional:03}")
        }
    }
}

impl Gas {
    /// Construct a `Gas` from milligas.
    #[inline]
    pub const fn from_milligas(milligas: i64) -> Gas {
        Gas(milligas)
    }

    /// Construct a `Gas` from gas, scaling up. If this exceeds the width of an i64, it saturates at
    /// `i64::MAX` milligas.
    #[inline]
    pub const fn new(gas: i64) -> Gas {
        Gas(gas.saturating_mul(MILLIGAS_PRECISION))
    }

    #[inline]
    pub const fn is_saturated(&self) -> bool {
        self.0 == i64::MAX
    }

    /// Returns the gas value as an integer, rounding the fractional part up.
    #[inline]
    pub const fn round_up(&self) -> i64 {
        milligas_to_gas(self.0, true)
    }

    /// Returns the gas value as an integer, truncating the fractional part.
    #[inline]
    pub const fn round_down(&self) -> i64 {
        milligas_to_gas(self.0, false)
    }

    /// Returns the gas value as milligas, without loss of precision.
    #[inline]
    pub const fn as_milligas(&self) -> i64 {
        self.0
    }
}

impl num_traits::Zero for Gas {
    #[cfg_attr(feature="tracing", instrument())]
    fn zero() -> Self {
        Gas(0)
    }

    #[cfg_attr(feature="tracing", instrument())]
    fn is_zero(&self) -> bool {
        self.0 == 0
    }
}

impl Add for Gas {
    type Output = Gas;

    #[inline]
    fn add(self, rhs: Self) -> Self::Output {
        Self(self.0.saturating_add(rhs.0))
    }
}

impl AddAssign for Gas {
    #[inline]
    fn add_assign(&mut self, rhs: Self) {
        self.0 = self.0.saturating_add(rhs.0)
    }
}

impl SubAssign for Gas {
    #[inline]
    fn sub_assign(&mut self, rhs: Self) {
        self.0 = self.0.saturating_sub(rhs.0)
    }
}

impl Sub for Gas {
    type Output = Gas;

    #[inline]
    fn sub(self, rhs: Self) -> Self::Output {
        Self(self.0.saturating_sub(rhs.0))
    }
}

impl Mul<i64> for Gas {
    type Output = Gas;

    #[inline]
    fn mul(self, rhs: i64) -> Self::Output {
        Self(self.0.saturating_mul(rhs))
    }
}

impl Mul<i32> for Gas {
    type Output = Gas;

    #[inline]
    fn mul(self, rhs: i32) -> Self::Output {
        Self(self.0.saturating_mul(rhs.into()))
    }
}

impl Mul<u64> for Gas {
    type Output = Gas;

    #[inline]
    fn mul(self, rhs: u64) -> Self::Output {
        Self(self.0.saturating_mul(rhs.try_into().unwrap_or(i64::MAX)))
    }
}

impl Mul<u32> for Gas {
    type Output = Gas;

    #[inline]
    fn mul(self, rhs: u32) -> Self::Output {
        Self(self.0.saturating_mul(rhs.into()))
    }
}

impl Mul<usize> for Gas {
    type Output = Gas;

    #[inline]
    fn mul(self, rhs: usize) -> Self::Output {
        Self(self.0.saturating_mul(rhs.try_into().unwrap_or(i64::MAX)))
    }
}

struct GasSnapshot {
    limit: Gas,
    used: Gas,
}

pub struct GasTracker {
    gas_limit: Gas,
    gas_used: Cell<Gas>,
    gas_snapshots: Vec<GasSnapshot>,
    trace: Option<RefCell<Vec<GasCharge>>>,
}

impl GasTracker {
    /// Gas limit and gas used are provided in protocol units (i.e. full units).
    /// They are converted to milligas for internal canonical accounting.
    #[cfg_attr(feature="tracing", instrument())]
    pub fn new(gas_limit: Gas, gas_used: Gas, enable_tracing: bool) -> Self {
        Self {
            gas_limit,
            gas_used: Cell::new(gas_used),
            gas_snapshots: Vec::new(),
            trace: enable_tracing.then_some(Default::default()),
        }
    }

    #[cfg_attr(feature="tracing", instrument())]
    fn charge_gas_inner(&self, to_use: Gas) -> Result<()> {
        // The gas type uses saturating math.
        let gas_used = self.gas_used.get() + to_use;
        if gas_used > self.gas_limit {
            log::trace!("gas limit reached");
            self.gas_used.set(self.gas_limit);
            Err(ExecutionError::OutOfGas)
        } else {
            self.gas_used.set(gas_used);
            Ok(())
        }
    }

    /// Safely consumes gas and returns an out of gas error if there is not sufficient
    /// enough gas remaining for charge.
    #[cfg_attr(feature="tracing", instrument())]
    pub fn charge_gas(&self, name: &str, to_use: Gas) -> Result<GasTimer> {
        log::trace!("charging gas: {} {}", name, to_use);
        let res = self.charge_gas_inner(to_use);
        if let Some(trace) = &self.trace {
            let mut charge = GasCharge::new(name.to_owned(), to_use, Gas::zero());
            let timer = GasTimer::new(&mut charge.elapsed);
            trace.borrow_mut().push(charge);
            res.map(|_| timer)
        } else {
            res.map(|_| GasTimer::empty())
        }
    }

    /// Applies the specified gas charge, where quantities are supplied in milligas.
    #[cfg_attr(feature="tracing", instrument())]
    pub fn apply_charge(&self, mut charge: GasCharge) -> Result<GasTimer> {
        let to_use = charge.total();
        log::trace!("charging gas: {} {}", &charge.name, to_use);
        let res = self.charge_gas_inner(to_use);
        if let Some(trace) = &self.trace {
            let timer = GasTimer::new(&mut charge.elapsed);
            trace.borrow_mut().push(charge);
            res.map(|_| timer)
        } else {
            res.map(|_| GasTimer::empty())
        }
    }

<<<<<<< HEAD
    /// Absorbs another GasTracker (usually a nested one) into this one, charging for gas
    /// used and appending all traces.
    #[cfg_attr(feature="tracing", instrument())]
    pub fn absorb(&self, other: &GasTracker) -> Result<()> {
        if let Some(trace) = &self.trace {
            trace.borrow_mut().extend(other.drain_trace());
        }
        self.charge_gas_inner(other.gas_used())
    }

    /// Make a "child" gas-tracker with a new limit, if and only if the new limit is less than the
    /// available gas.
    #[cfg_attr(feature="tracing", instrument())]
    pub fn new_child(&self, new_limit: Gas) -> Option<GasTracker> {
        (self.gas_available() > new_limit)
            .then(|| GasTracker::new(new_limit, Gas::zero(), self.trace.is_some()))
=======
    /// Push a new gas limit.
    pub fn push_limit(&mut self, new_limit: Gas) {
        self.gas_snapshots.push(GasSnapshot {
            limit: self.gas_limit,
            used: self.gas_used.get(),
        });
        self.gas_limit = std::cmp::min(self.gas_available(), new_limit);
        *self.gas_used.get_mut() = Gas::zero();
    }

    /// Pop a gas limit, restoring the previous one, and adding the newly used gas to the old gas
    /// limit.
    pub fn pop_limit(&mut self) -> Result<()> {
        let snap = self
            .gas_snapshots
            .pop()
            .context("no gas limits to pop")
            .or_fatal()?;
        self.gas_limit = snap.limit;
        *self.gas_used.get_mut() += snap.used;
        Ok(())
>>>>>>> 6fc226f8
    }

    /// Getter for the maximum gas usable by this message.
    #[cfg_attr(feature="tracing", instrument())]
    pub fn gas_limit(&self) -> Gas {
        self.gas_limit
    }

    /// Getter for gas used.
    #[cfg_attr(feature="tracing", instrument())]
    pub fn gas_used(&self) -> Gas {
        self.gas_used.get()
    }

    /// Getter for gas available.
    #[cfg_attr(feature="tracing", instrument())]
    pub fn gas_available(&self) -> Gas {
        self.gas_limit - self.gas_used.get()
    }

    #[cfg_attr(feature="tracing", instrument())]
    pub fn drain_trace(&self) -> impl Iterator<Item = GasCharge> + '_ {
        self.trace
            .as_ref()
            .map(|v| v.take().into_iter())
            .into_iter()
            .flatten()
    }
}

/// Converts the specified fractional gas units into gas units
#[inline]
pub(crate) const fn milligas_to_gas(milligas: i64, round_up: bool) -> i64 {
    let mut div_result = milligas / MILLIGAS_PRECISION;
    if milligas > 0 && round_up && milligas % MILLIGAS_PRECISION != 0 {
        div_result = div_result.saturating_add(1);
    } else if milligas < 0 && !round_up && milligas % MILLIGAS_PRECISION != 0 {
        div_result = div_result.saturating_sub(1);
    }
    div_result
}

#[cfg(test)]
mod tests {
    use num_traits::Zero;

    use super::*;

    #[test]
    #[allow(clippy::identity_op)]
    fn basic_gas_tracker() -> Result<()> {
        let t = GasTracker::new(Gas::new(20), Gas::new(10), false);
        let _ = t.apply_charge(GasCharge::new("", Gas::new(5), Gas::zero()))?;
        assert_eq!(t.gas_used(), Gas::new(15));
        let _ = t.apply_charge(GasCharge::new("", Gas::new(5), Gas::zero()))?;
        assert_eq!(t.gas_used(), Gas::new(20));
        assert!(t
            .apply_charge(GasCharge::new("", Gas::new(1), Gas::zero()))
            .is_err());
        Ok(())
    }

    #[test]
    fn milligas_to_gas_round() {
        assert_eq!(milligas_to_gas(100, false), 0);
        assert_eq!(milligas_to_gas(100, true), 1);
        assert_eq!(milligas_to_gas(-100, false), -1);
        assert_eq!(milligas_to_gas(-100, true), 0);
    }
}<|MERGE_RESOLUTION|>--- conflicted
+++ resolved
@@ -263,24 +263,6 @@
         }
     }
 
-<<<<<<< HEAD
-    /// Absorbs another GasTracker (usually a nested one) into this one, charging for gas
-    /// used and appending all traces.
-    #[cfg_attr(feature="tracing", instrument())]
-    pub fn absorb(&self, other: &GasTracker) -> Result<()> {
-        if let Some(trace) = &self.trace {
-            trace.borrow_mut().extend(other.drain_trace());
-        }
-        self.charge_gas_inner(other.gas_used())
-    }
-
-    /// Make a "child" gas-tracker with a new limit, if and only if the new limit is less than the
-    /// available gas.
-    #[cfg_attr(feature="tracing", instrument())]
-    pub fn new_child(&self, new_limit: Gas) -> Option<GasTracker> {
-        (self.gas_available() > new_limit)
-            .then(|| GasTracker::new(new_limit, Gas::zero(), self.trace.is_some()))
-=======
     /// Push a new gas limit.
     pub fn push_limit(&mut self, new_limit: Gas) {
         self.gas_snapshots.push(GasSnapshot {
@@ -302,7 +284,6 @@
         self.gas_limit = snap.limit;
         *self.gas_used.get_mut() += snap.used;
         Ok(())
->>>>>>> 6fc226f8
     }
 
     /// Getter for the maximum gas usable by this message.
