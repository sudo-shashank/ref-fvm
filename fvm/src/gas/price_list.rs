// Copyright 2021-2023 Protocol Labs
// Copyright 2019-2022 ChainSafe Systems
// SPDX-License-Identifier: Apache-2.0, MIT

use std::collections::HashMap;
use std::ops::Mul;

use anyhow::Context;
use fvm_shared::crypto::signature::SignatureType;
use fvm_shared::event::{ActorEvent, Flags};
use fvm_shared::piece::PieceInfo;
use fvm_shared::sector::{
    AggregateSealVerifyProofAndInfos, RegisteredPoStProof, RegisteredSealProof, ReplicaUpdateInfo,
    SealVerifyInfo, WindowPoStVerifyInfo,
};
use fvm_shared::version::NetworkVersion;
use fvm_shared::ActorID;
use fvm_wasm_instrument::gas_metering::{InstructionCost, Operator, Rules};
use lazy_static::lazy_static;
use num_traits::Zero;

use super::GasCharge;
use crate::gas::Gas;
use crate::kernel::SupportedHashes;


use fuzzing_tracker::instrument;
#[cfg(feature="tracing")]
// Injected during build
#[no_mangle]
extern "Rust" {
    fn set_custom_probe(line: u64) -> ();
}

// Each element reserves a `usize` in the table, so we charge 8 bytes per pointer.
// https://docs.rs/wasmtime/2.0.2/wasmtime/struct.InstanceLimits.html#structfield.table_elements
const TABLE_ELEMENT_SIZE: u32 = 8;

/// Create a mapping from enum items to values in a way that guarantees at compile
/// time that we did not miss any member, in any of the prices, even if the enum
/// gets a new member later.
///
/// # Example
///
/// ```
/// use fvm::total_enum_map;
/// use std::collections::HashMap;
///
/// #[derive(Hash, Eq, PartialEq)]
/// enum Foo {
///     Bar,
///     Baz,
/// }
///
/// let foo_cost: HashMap<Foo, u8> = total_enum_map! {
///     Foo {
///         Bar => 10,
///         Baz => 20
///     }
/// };
/// ```
#[macro_export]
macro_rules! total_enum_map {
    ($en:ident { $($item:ident => $value:expr),+ $(,)? }) => {
        [$($en::$item),+].into_iter().map(|m| {
            // This will not compile if a case is missing.
            let v = match m {
                $($en::$item => $value),+
            };
            (m, v)
        }).collect()
    };
}

lazy_static! {
    static ref HYGGE_PRICES: PriceList = PriceList {
        on_chain_message_compute: ScalingCost::fixed(Gas::new(38863)),
        on_chain_message_storage: ScalingCost {
            flat: Gas::new(36),
            scale: Gas::new(1300),
        },

        on_chain_return_compute: ScalingCost::zero(),
        on_chain_return_storage: ScalingCost {
            flat: Zero::zero(),
            scale: Gas::new(1300),
        },

        send_transfer_funds: Gas::new(6000),
        send_invoke_method: Gas::new(75000),

        actor_lookup: Gas::new(500_000),
        actor_update: Gas::new(475_000),
        actor_create_storage: Gas::new(250_000),

        address_lookup: Gas::new(1_050_000),
        address_assignment: Gas::new(1_000_000),

        sig_cost: total_enum_map!{
            SignatureType {
                Secp256k1 => ScalingCost {
                    flat: Gas::new(1637292),
                    scale: Gas::new(10),
                },
                BLS =>  ScalingCost{
                    flat: Gas::new(16598605),
                    scale: Gas::new(26),
                },
            }
        },
        secp256k1_recover_cost: Gas::new(1637292),
        hashing_cost: total_enum_map! {
            SupportedHashes {
                Sha2_256 => ScalingCost {
                    flat: Gas::zero(),
                    scale: Gas::new(7)
                },
                Blake2b256 => ScalingCost {
                    flat: Gas::zero(),
                    scale: Gas::new(10)
                },
                Blake2b512 => ScalingCost {
                    flat: Gas::zero(),
                    scale: Gas::new(10)
                },
                Keccak256 => ScalingCost {
                    flat: Gas::zero(),
                    scale: Gas::new(33)
                },
                Ripemd160 => ScalingCost {
                    flat: Gas::zero(),
                    scale: Gas::new(35)
                }
            }
        },
        compute_unsealed_sector_cid_base: Gas::new(98647),
        verify_seal_base: Gas::new(2000), // TODO revisit potential removal of this

        verify_aggregate_seal_per: [
            (
                RegisteredSealProof::StackedDRG32GiBV1P1,
                Gas::new(449900)
            ),
            (
                RegisteredSealProof::StackedDRG64GiBV1P1,
                Gas::new(359272)
            )
        ].iter().copied().collect(),
        verify_aggregate_seal_steps: [
            (
                RegisteredSealProof::StackedDRG32GiBV1P1,
                StepCost (
                    vec![
                        Step{start: 4, cost: Gas::new(103994170)},
                        Step{start: 7, cost: Gas::new(112356810)},
                        Step{start: 13, cost: Gas::new(122912610)},
                        Step{start: 26, cost: Gas::new(137559930)},
                        Step{start: 52, cost: Gas::new(162039100)},
                        Step{start: 103, cost: Gas::new(210960780)},
                        Step{start: 205, cost: Gas::new(318351180)},
                        Step{start: 410, cost: Gas::new(528274980)},
                    ]
                )
            ),
            (
                RegisteredSealProof::StackedDRG64GiBV1P1,
                StepCost (
                    vec![
                        Step{start: 4, cost: Gas::new(102581240)},
                        Step{start: 7, cost: Gas::new(110803030)},
                        Step{start: 13, cost: Gas::new(120803700)},
                        Step{start: 26, cost: Gas::new(134642130)},
                        Step{start: 52, cost: Gas::new(157357890)},
                        Step{start: 103, cost: Gas::new(203017690)},
                        Step{start: 205, cost: Gas::new(304253590)},
                        Step{start: 410, cost: Gas::new(509880640)},
                    ]
                )
            )
        ].iter()
        .cloned()
        .collect(),

        verify_consensus_fault: Gas::new(516422),

        verify_replica_update: Gas::new(36316136),
        verify_post_lookup: [
            (
                RegisteredPoStProof::StackedDRGWindow512MiBV1,
                ScalingCost {
                    flat: Gas::new(117680921),
                    scale: Gas::new(43780),
                },
            ),
            (
                RegisteredPoStProof::StackedDRGWindow32GiBV1,
                ScalingCost {
                    flat: Gas::new(117680921),
                    scale: Gas::new(43780),
                },
            ),
            (
                RegisteredPoStProof::StackedDRGWindow64GiBV1,
                ScalingCost {
                    flat: Gas::new(117680921),
                    scale: Gas::new(43780),
                },
            ),
        ]
        .iter()
        .copied()
        .collect(),

        // TODO(#1277): Implement this first before benchmarking.
        // TODO(#1384): Reprice
        get_randomness_seed: Gas::new(21000),

        block_allocate: ScalingCost {
            flat: Gas::zero(),
            scale: Gas::new(2),
        },

        block_memcpy: ScalingCost {
            flat: Gas::zero(),
            scale: Gas::from_milligas(400),
        },

        block_memory_retention_minimum: ScalingCost {
            flat: Gas::zero(),
            scale: Gas::new(10),
        },

        block_open: ScalingCost {
            // This was benchmarked (#1264) at 187440 gas/read.
            flat: Gas::new(187440),
            // It costs takes about 0.562 ns/byte (5.6gas) to "read" from a client. However, that
            // includes one allocation and memory copy, which we charge for separately.
            //
            // We disable this charge now because it's entirely covered by the "memory retention"
            // cost. If we do drop the memory retention cost, we need to re-enable this.
            /* scale: Gas::from_milligas(3200), */
            scale: Gas::zero(),
        },

        block_persist_storage: ScalingCost {
            flat: Gas::new(130000), // ~ Assume about 100 bytes of metadata per block.
            scale: Gas::new(1300),
        },

        block_persist_compute: Gas::new(172000),

        syscall_cost: Gas::new(14000),

        // TODO(#1279)
        builtin_actor_manifest_lookup: Zero::zero(),
        // TODO(#1279)
        network_context: Zero::zero(),
        // TODO(#1279)
        message_context: Zero::zero(),

        install_wasm_per_byte_cost: Zero::zero(),

        wasm_rules: WasmGasPrices{
            // Use the default instruction cost of 4 everywhere.
            instruction_default: Gas::new(4),
            math_default: Gas::new(4),
            jump_unconditional: Gas::new(4),
            jump_conditional: Gas::new(4),
            jump_indirect: Gas::new(4),

            // Don't add any additional costs for calls/memory access for now.
            call: Zero::zero(),
            memory_fill_base_cost: Gas::zero(),
            memory_access_cost: Gas::zero(),

            // Don't yet charge anything for copying.
            memory_copy_per_byte_cost: Gas::from_milligas(400),
            memory_fill_per_byte_cost: Gas::from_milligas(400),
        },

        // These parameters are specifically sized for EVM events. They will need
        // to be revisited before Wasm actors are able to emit arbitrary events.
        //
        // Validation costs are dependent on encoded length, but also
        // co-dependent on the number of entries. The latter is a chicken-and-egg
        // situation because we can only learn how many entries were emitted once we
        // decode the CBOR event.
        //
        // We will likely need to revisit the ABI of emit_event to remove CBOR
        // as the exchange format.
        event_validation_cost: ScalingCost {
            flat: Gas::new(1750),
            scale: Gas::new(25),
        },

        // The protocol does not currently mandate indexing work, so these are
        // left at zero. Once we start populating and committing indexing data
        // structures, these costs will need to reflect the computation and
        // storage costs of such actions.
        event_accept_per_index_element: ScalingCost {
            flat: Zero::zero(),
            scale: Zero::zero(),
        },

        // Preloaded actor IDs per FIP-0055.
        preloaded_actors: vec![0, 1, 2, 3, 4, 5, 6, 7, 10, 99],
    };
}

#[derive(Clone, Debug, Copy, PartialEq, Eq)]
pub(crate) struct ScalingCost {
    pub flat: Gas,
    pub scale: Gas,
}

impl ScalingCost {
    /// Computes the scaled cost for the given value, or saturates.    
    #[cfg_attr(feature="tracing", instrument())]
    pub fn apply<V>(&self, value: V) -> Gas
    where
        Gas: Mul<V, Output = Gas>,
    {
        self.flat + self.scale * value
    }

    /// Create a new "fixed" cost. Useful when some network versions scale the cost and others don't.
    #[cfg_attr(feature="tracing", instrument())]
    pub fn fixed(g: Gas) -> Self {
        Self {
            flat: g,
            scale: Gas::zero(),
        }
    }

    /// Create a "zero" scaling cost.
    #[cfg_attr(feature="tracing", instrument())]
    pub fn zero() -> Self {
        Self {
            flat: Gas::zero(),
            scale: Gas::zero(),
        }
    }
}

#[derive(Clone, Debug, PartialEq, Eq)]
pub(crate) struct StepCost(Vec<Step>);

#[derive(Clone, Debug, Copy, PartialEq, Eq)]
pub(crate) struct Step {
    start: u64,
    cost: Gas,
}

impl StepCost {
<<<<<<< HEAD
    #[cfg_attr(feature="tracing", instrument())]
    pub(crate) fn lookup(&self, x: i64) -> Gas {
        let mut i: i64 = 0;
        while i < self.0.len() as i64 {
            if self.0[i as usize].start > x {
                break;
            }
            i += 1;
        }
        i -= 1;
        if i < 0 {
            return Gas::zero();
        }
        self.0[i as usize].cost
=======
    pub(crate) fn lookup(&self, x: u64) -> Gas {
        self.0
            .iter()
            .rev() // from the end
            .find(|s| s.start <= x) // find the first "start" at or before the target.
            .map(|s| s.cost) // and return the cost
            .unwrap_or_default() // or zero
>>>>>>> c4c808a1
    }
}

/// Provides prices for operations in the VM.
/// All costs are in milligas.
#[derive(Clone, Debug, PartialEq, Eq)]
pub struct PriceList {
    /// Gas cost charged to the originator of an on-chain message (regardless of
    /// whether it succeeds or fails in application) is given by:
    ///   OnChainMessageBase + len(serialized message)*OnChainMessagePerByte
    /// Together, these account for the cost of message propagation and validation,
    /// up to but excluding any actual processing by the VM.
    /// This is the cost a block producer burns when including an invalid message.
    pub(crate) on_chain_message_compute: ScalingCost,
    pub(crate) on_chain_message_storage: ScalingCost,

    /// Gas cost charged to the originator of a non-nil return value produced
    /// by an on-chain message is given by:
    ///   len(return value)*OnChainReturnValuePerByte
    pub(crate) on_chain_return_compute: ScalingCost,
    pub(crate) on_chain_return_storage: ScalingCost,

    /// Gas cost charged for transferring funds to an actor (compute only).
    pub(crate) send_transfer_funds: Gas,
    /// Gas cost charged for invoking an actor (compute only).
    pub(crate) send_invoke_method: Gas,

    /// Gas cost to lookup an actor by address in the init actor's address table.
    pub(crate) address_lookup: Gas,
    /// Gas cost to assign an address to an actor in the init actor's address table.
    pub(crate) address_assignment: Gas,

    /// Gas cost of looking up an actor in the common state tree.
    pub(crate) actor_lookup: Gas,

    /// Gas cost of storing an updated actor in the common state tree.
    pub(crate) actor_update: Gas,

    /// Storage gas cost for adding a new actor to the state tree.
    pub(crate) actor_create_storage: Gas,

    /// Gas cost for verifying a cryptographic signature.
    pub(crate) sig_cost: HashMap<SignatureType, ScalingCost>,

    /// Gas cost for recovering secp256k1 signer public key
    pub(crate) secp256k1_recover_cost: Gas,

    pub(crate) hashing_cost: HashMap<SupportedHashes, ScalingCost>,

    pub(crate) compute_unsealed_sector_cid_base: Gas,
    pub(crate) verify_seal_base: Gas,
    pub(crate) verify_aggregate_seal_per: HashMap<RegisteredSealProof, Gas>,
    pub(crate) verify_aggregate_seal_steps: HashMap<RegisteredSealProof, StepCost>,

    pub(crate) verify_post_lookup: HashMap<RegisteredPoStProof, ScalingCost>,
    pub(crate) verify_consensus_fault: Gas,
    pub(crate) verify_replica_update: Gas,

    /// Gas cost for fetching a randomness seed for an epoch. We charge separately for extracting
    /// randomness (hashing).
    pub(crate) get_randomness_seed: Gas,

    /// Gas cost per byte copied.
    pub(crate) block_memcpy: ScalingCost,

    /// Gas cost per byte allocated (computation cost).
    pub(crate) block_allocate: ScalingCost,

    /// Minimum gas cost for every block retained in memory (read and/or written) to ensure we can't
    /// retain more than 1GiB of memory while executing a block.
    ///
    /// This is just a _minimum_. The final per-byte charge of retaining a block is:
    /// `min(block_memory_retention.scale, compute_costs)`.
    pub(crate) block_memory_retention_minimum: ScalingCost,

    /// Gas cost for opening a block.
    pub(crate) block_open: ScalingCost,

    /// Gas cost for persisting a block over time.
    pub(crate) block_persist_storage: ScalingCost,

    /// Gas cost to cover the cost of flushing a block.
    pub(crate) block_persist_compute: Gas,

    /// General gas cost for performing a syscall, accounting for the overhead thereof.
    pub(crate) syscall_cost: Gas,

    /// Rules for execution gas.
    pub(crate) wasm_rules: WasmGasPrices,

    /// Gas cost to validate an ActorEvent as soon as it's received from the actor, and prior
    /// to it being parsed.
    pub(crate) event_validation_cost: ScalingCost,

    /// Gas cost of every indexed element, scaling per number of bytes indexed.
    pub(crate) event_accept_per_index_element: ScalingCost,

    /// Gas cost of doing lookups in the builtin actor mappings.
    pub(crate) builtin_actor_manifest_lookup: Gas,

    /// Gas cost of accessing the network context.
    pub(crate) network_context: Gas,
    /// Gas cost of accessing the message context.
    pub(crate) message_context: Gas,

    /// Gas cost of compiling a Wasm module during install.
    pub(crate) install_wasm_per_byte_cost: Gas,

    /// Actor IDs that can be updated for free.
    pub(crate) preloaded_actors: Vec<ActorID>,
}

#[derive(Clone, Debug, Eq, PartialEq, Hash)]
pub struct WasmGasPrices {
    /// The default gas cost for instructions.
    pub(crate) instruction_default: Gas,
    /// The default gas cost for math instructions.
    pub(crate) math_default: Gas,
    /// The gas cost for unconditional jumps.
    pub(crate) jump_unconditional: Gas,
    /// The gas cost for conditional jumps.
    pub(crate) jump_conditional: Gas,
    /// The gas cost for indirect jumps.
    pub(crate) jump_indirect: Gas,
    /// The gas cost for calls (not including the jump cost).
    pub(crate) call: Gas,

    /// Gas cost for any memory fill instruction (one time charge).
    pub(crate) memory_fill_base_cost: Gas,
    /// Gas cost for every byte "filled" in Wasm memory.
    pub(crate) memory_fill_per_byte_cost: Gas,
    /// Gas cost for any memory copy instruction (one time charge).
    pub(crate) memory_access_cost: Gas,
    /// Gas cost for every byte copied in Wasm memory.
    pub(crate) memory_copy_per_byte_cost: Gas,
}

impl PriceList {
    /// Returns the gas required for storing a message of a given size in the chain, plus the cost
    /// of updating the sending actor's nonce and balance in the state-tree.
    #[inline]
    pub fn on_chain_message(&self, msg_size: usize) -> GasCharge {
        GasCharge::new(
            "OnChainMessage",
            self.on_chain_message_compute.apply(msg_size),
            self.actor_update + self.on_chain_message_storage.apply(msg_size),
        )
    }

    /// Returns the gas required for storing the response of a message in the chain.
    #[inline]
    pub fn on_chain_return_value(&self, data_size: usize) -> GasCharge {
        GasCharge::new(
            "OnChainReturnValue",
            self.on_chain_return_compute.apply(data_size),
            self.on_chain_return_storage.apply(data_size),
        )
    }

    /// Returns the gas required when invoking a method.
    #[inline]
    pub fn on_value_transfer(&self) -> GasCharge {
        GasCharge::new("OnValueTransfer", self.send_transfer_funds, Zero::zero())
    }

    /// Returns the gas required when invoking a method.
    #[inline]
    pub fn on_method_invocation(&self) -> GasCharge {
        GasCharge::new("OnMethodInvocation", self.send_invoke_method, Zero::zero())
    }

    /// Returns the gas cost to be applied on a syscall.
    pub fn on_syscall(&self) -> GasCharge {
        GasCharge::new("OnSyscall", self.syscall_cost, Zero::zero())
    }

    /// Returns the gas required for creating an actor. Pass `true` to when explicitly assigning a
    /// new address.
    #[inline]
    pub fn on_create_actor(&self, new_address: bool) -> GasCharge {
        let mut gas = self.actor_create_storage;
        if new_address {
            gas += self.address_assignment + self.address_lookup;
        }
        GasCharge::new("OnCreateActor", Zero::zero(), gas)
    }

    /// Returns the gas required for deleting an actor.
    #[inline]
    pub fn on_delete_actor(&self) -> GasCharge {
        GasCharge::new("OnDeleteActor", Zero::zero(), Zero::zero())
    }

    /// Returns gas required for signature verification.
    #[inline]
    pub fn on_verify_signature(&self, sig_type: SignatureType, data_len: usize) -> GasCharge {
        let cost = self.sig_cost[&sig_type];
        let gas = cost.apply(data_len);
        GasCharge::new("OnVerifySignature", gas, Zero::zero())
    }

    /// Returns gas required for recovering signer pubkey from signature
    #[inline]
    pub fn on_recover_secp_public_key(&self) -> GasCharge {
        GasCharge::new(
            "OnRecoverSecpPublicKey",
            self.secp256k1_recover_cost,
            Zero::zero(),
        )
    }

    /// Returns gas required for hashing data.
    #[inline]
    pub fn on_hashing(&self, hasher: SupportedHashes, data_len: usize) -> GasCharge {
        let cost = self.hashing_cost[&hasher];
        let gas = cost.apply(data_len);
        GasCharge::new("OnHashing", gas, Zero::zero())
    }

    /// Returns gas required for computing unsealed sector Cid.
    #[inline]
    pub fn on_compute_unsealed_sector_cid(
        &self,
        _proof: RegisteredSealProof,
        _pieces: &[PieceInfo],
    ) -> GasCharge {
        GasCharge::new(
            "OnComputeUnsealedSectorCid",
            self.compute_unsealed_sector_cid_base,
            Zero::zero(),
        )
    }

    /// Returns gas required for seal verification.
    #[inline]
    pub fn on_verify_seal(&self, _info: &SealVerifyInfo) -> GasCharge {
        GasCharge::new("OnVerifySeal", self.verify_seal_base, Zero::zero())
    }
    #[inline]
    pub fn on_verify_aggregate_seals(
        &self,
        aggregate: &AggregateSealVerifyProofAndInfos,
    ) -> GasCharge {
        let proof_type = aggregate.seal_proof;
        let per_proof = *self
            .verify_aggregate_seal_per
            .get(&proof_type)
            .unwrap_or_else(|| {
                self.verify_aggregate_seal_per
                    .get(&RegisteredSealProof::StackedDRG32GiBV1P1)
                    .expect(
                        "There is an implementation error where proof type does not exist in table",
                    )
            });

        let step = self
            .verify_aggregate_seal_steps
            .get(&proof_type)
            .unwrap_or_else(|| {
                self.verify_aggregate_seal_steps
                    .get(&RegisteredSealProof::StackedDRG32GiBV1P1)
                    .expect(
                        "There is an implementation error where proof type does not exist in table",
                    )
            });
        // Should be safe because there is a limit to how much seals get aggregated
        let num = aggregate.infos.len() as u64;
        GasCharge::new(
            "OnVerifyAggregateSeals",
            per_proof * num + step.lookup(num),
            Zero::zero(),
        )
    }

    /// Returns gas required for replica verification.
    #[inline]
    pub fn on_verify_replica_update(&self, _replica: &ReplicaUpdateInfo) -> GasCharge {
        GasCharge::new(
            "OnVerifyReplicaUpdate",
            self.verify_replica_update,
            Zero::zero(),
        )
    }

    /// Returns gas required for PoSt verification.
    #[inline]
    pub fn on_verify_post(&self, info: &WindowPoStVerifyInfo) -> GasCharge {
        let p_proof = info
            .proofs
            .first()
            .map(|p| p.post_proof)
            .unwrap_or(RegisteredPoStProof::StackedDRGWindow512MiBV1);
        let cost = self.verify_post_lookup.get(&p_proof).unwrap_or_else(|| {
            self.verify_post_lookup
                .get(&RegisteredPoStProof::StackedDRGWindow512MiBV1)
                .expect("512MiB lookup must exist in price table")
        });

        let gas_used = cost.apply(info.challenged_sectors.len());

        GasCharge::new("OnVerifyPost", gas_used, Zero::zero())
    }

    /// Returns gas required for verifying consensus fault.
    #[inline]
    pub fn on_verify_consensus_fault(
        &self,
        _h1_len: usize,
        _h2_len: usize,
        _extra_len: usize,
    ) -> GasCharge {
        GasCharge::new(
            "OnVerifyConsensusFault",
            Zero::zero(),
            self.verify_consensus_fault,
        )
    }

    /// Returns the cost of the gas required for getting randomness from the client, based on the
    /// number of bytes of entropy.
    #[inline]
    pub fn on_get_randomness(&self, entropy_size: usize) -> GasCharge {
        const RAND_INITIAL_HASH: u64 =
            // domain separation tag, u64
            8 +
            // vrf digest
            32 +
            // round
            8;

        GasCharge::new(
            "OnGetRandomness",
            Zero::zero(),
            self.get_randomness_seed
                + self.hashing_cost[&SupportedHashes::Blake2b256]
                    .apply((entropy_size as u64).saturating_add(RAND_INITIAL_HASH)),
        )
    }

    /// Returns the base gas required for loading an object, independent of the object's size.
    #[inline]
    pub fn on_block_open_base(&self) -> GasCharge {
        GasCharge::new("OnBlockOpenBase", Zero::zero(), self.block_open.flat)
    }

    /// Returns the gas required for loading an object based on the size of the object.
    #[inline]
    pub fn on_block_open_per_byte(&self, data_size: usize) -> GasCharge {
        // These are the actual compute costs involved.
        let compute = self.block_allocate.apply(data_size) + self.block_memcpy.apply(data_size);
        let block_open = self.block_open.scale * data_size;

        // But we need to make sure we charge at least the memory retention cost.
        let retention_min = self.block_memory_retention_minimum.apply(data_size);
        let retention_surcharge = (retention_min - (compute + block_open)).max(Gas::zero());
        GasCharge::new(
            "OnBlockOpenPerByte",
            compute,
            // We charge the `block_open` fee as "extra" to make sure the FVM benchmarks still work.
            block_open + retention_surcharge,
        )
    }

    /// Returns the gas required for reading a loaded object.
    #[inline]
    pub fn on_block_read(&self, data_size: usize) -> GasCharge {
        GasCharge::new(
            "OnBlockRead",
            self.block_memcpy.apply(data_size),
            Zero::zero(),
        )
    }

    /// Returns the gas required for adding an object to the FVM cache.
    #[inline]
    pub fn on_block_create(&self, data_size: usize) -> GasCharge {
        // These are the actual compute costs involved.
        let compute = self.block_memcpy.apply(data_size) + self.block_allocate.apply(data_size);

        // But we need to make sure we charge at least the memory retention cost.
        let retention_min = self.block_memory_retention_minimum.apply(data_size);
        let retention_surcharge = (retention_min - compute).max(Gas::zero());

        GasCharge::new("OnBlockCreate", compute, retention_surcharge)
    }

    /// Returns the gas required for committing an object to the state blockstore.
    #[inline]
    pub fn on_block_link(&self, hash_code: SupportedHashes, data_size: usize) -> GasCharge {
        // The initial compute costs include a single memcpy + alloc and the cost of actually
        // hashing the block to compute the CID.
        let memcpy = self.block_memcpy.apply(data_size);
        let alloc = self.block_allocate.apply(data_size);
        let hashing = self.hashing_cost[&hash_code].apply(data_size);

        let initial_compute = memcpy + alloc + hashing;

        // We also have to charge for storage...
        let storage = self.block_persist_storage.apply(data_size);

        // And deferred compute (the cost of flushing). Technically, there are a few memcpys and
        // allocations here, but the storage cost itself is _much_ greater than all these small
        // per-byte charges combined, so we ignore them for simplicity.
        let deferred_compute = self.block_persist_compute;

        GasCharge::new("OnBlockLink", initial_compute, deferred_compute + storage)
    }

    /// Returns the gas required for storing an object.
    #[inline]
    pub fn on_block_stat(&self) -> GasCharge {
        GasCharge::new("OnBlockStat", Zero::zero(), Zero::zero())
    }

    /// Returns the gas required to lookup an actor in the state-tree.
    #[inline]
    pub fn on_actor_lookup(&self) -> GasCharge {
        GasCharge::new("OnActorLookup", Zero::zero(), self.actor_lookup)
    }

    /// Returns the gas required to update an actor in the state-tree. Assumes that the actor lookup
    /// fee has already been charged.
    #[inline]
    pub fn on_actor_update(&self) -> GasCharge {
        GasCharge::new("OnActorUpdate", Zero::zero(), self.actor_update)
    }

    /// Returns the gas required to create a new actor in the state-tree. Assumes that the actor
    /// lookup and update fees have already been charged.
    #[inline]
    pub fn on_actor_create(&self) -> GasCharge {
        GasCharge::new("OnActorCreate", Zero::zero(), self.actor_create_storage)
    }

    /// Returns the gas required for accessing the balance of the current actor.
    #[inline]
    pub fn on_self_balance(&self) -> GasCharge {
        GasCharge::new("OnSelfBalance", Zero::zero(), Zero::zero())
    }

    /// Returns the gas required for accessing the balance of an actor.
    #[inline]
    pub fn on_balance_of(&self) -> GasCharge {
        GasCharge::new("OnBalanceOf", Zero::zero(), Zero::zero())
    }

    /// Returns the gas required for resolving an actor address.
    ///
    /// Might require lookup in the state tree as well as loading the state of the init actor.
    #[inline]
    pub fn on_resolve_address(&self) -> GasCharge {
        GasCharge::new("OnResolveAddress", Zero::zero(), Zero::zero())
    }

    /// Returns the gas required for looking up an actor's delegated address.
    #[inline]
    pub fn on_lookup_delegated_address(&self) -> GasCharge {
        GasCharge::new("OnLookupAddress", Zero::zero(), Zero::zero())
    }

    /// Returns the gas required for getting the CID of the code of an actor.
    ///
    /// Might require looking up the actor in the state tree.
    #[inline]
    pub fn on_get_actor_code_cid(&self) -> GasCharge {
        GasCharge::new("OnGetActorCodeCid", Zero::zero(), Zero::zero())
    }

    /// Returns the gas required for looking up the type of a builtin actor by CID.
    #[inline]
    pub fn on_get_builtin_actor_type(&self) -> GasCharge {
        GasCharge::new(
            "OnGetBuiltinActorType",
            self.builtin_actor_manifest_lookup,
            Zero::zero(),
        )
    }

    /// Returns the gas required for looking up the CID of a builtin actor by type.
    #[inline]
    pub fn on_get_code_cid_for_type(&self) -> GasCharge {
        GasCharge::new(
            "OnGetCodeCidForType",
            self.builtin_actor_manifest_lookup,
            Zero::zero(),
        )
    }

    /// Returns the gas required for accessing the network context.
    #[inline]
    pub fn on_network_context(&self) -> GasCharge {
        GasCharge::new("OnNetworkContext", self.network_context, Zero::zero())
    }

    /// Returns the gas required for accessing the message context.
    #[inline]
    pub fn on_message_context(&self) -> GasCharge {
        GasCharge::new("OnMessageContext", self.message_context, Zero::zero())
    }

    /// Returns the gas required for installing an actor.
    #[cfg(feature = "m2-native")]
    pub fn on_install_actor(&self, wasm_size: usize) -> GasCharge {
        GasCharge::new(
            "OnInstallActor",
            self.install_wasm_per_byte_cost * wasm_size,
            Zero::zero(),
        )
    }

    /// Returns the gas required for initializing memory.
    pub fn init_memory_gas(&self, min_memory_bytes: usize) -> Gas {
        self.wasm_rules.memory_fill_base_cost
            + self.wasm_rules.memory_fill_per_byte_cost * min_memory_bytes
    }

    /// Returns the gas required for growing memory.
    pub fn grow_memory_gas(&self, grow_memory_bytes: usize) -> Gas {
        self.wasm_rules.memory_fill_base_cost
            + self.wasm_rules.memory_fill_per_byte_cost * grow_memory_bytes
    }

    /// Returns the gas required for initializing tables.
    pub fn init_table_gas(&self, min_table_elements: u32) -> Gas {
        self.wasm_rules.memory_fill_base_cost
            + self.wasm_rules.memory_fill_per_byte_cost * min_table_elements * TABLE_ELEMENT_SIZE
    }

    #[inline]
    pub fn on_actor_event_validate(&self, data_size: usize) -> GasCharge {
        let memcpy = self.block_memcpy.apply(data_size);
        let alloc = self.block_allocate.apply(data_size);
        let validate = self.event_validation_cost.apply(data_size);

        GasCharge::new(
            "OnActorEventValidate",
            memcpy + alloc + validate,
            Zero::zero(),
        )
    }

    #[inline]
    pub fn on_actor_event_accept(&self, evt: &ActorEvent, serialized_len: usize) -> GasCharge {
        let (mut indexed_bytes, mut indexed_elements) = (0usize, 0u32);
        for evt in evt.entries.iter() {
            if evt.flags.contains(Flags::FLAG_INDEXED_KEY) {
                indexed_bytes += evt.key.len();
                indexed_elements += 1;
            }
            if evt.flags.contains(Flags::FLAG_INDEXED_VALUE) {
                indexed_bytes += evt.value.len();
                indexed_elements += 1;
            }
        }

        // The estimated size of the serialized StampedEvent event, which
        // includes the ActorEvent + 8 bytes for the actor ID + some bytes
        // for CBOR framing.
        const STAMP_EXTRA_SIZE: usize = 12;
        let stamped_event_size = serialized_len + STAMP_EXTRA_SIZE;

        // Charge for 3 memory copy operations.
        // This includes the cost of forming a StampedEvent, copying into the
        // AMT's buffer on finish, and returning to the client.
        let memcpy = self.block_memcpy.apply(stamped_event_size);

        // Charge for 2 memory allocations.
        // This includes the cost of retaining the StampedEvent in the call manager,
        // and allocaing into the AMT's buffer on finish.
        let alloc = self.block_allocate.apply(stamped_event_size);

        // Charge for the hashing on AMT insertion.
        let hash = self.hashing_cost[&SupportedHashes::Blake2b256].apply(stamped_event_size);

        GasCharge::new(
            "OnActorEventAccept",
            memcpy + alloc,
            self.event_accept_per_index_element.flat * indexed_elements
                + self.event_accept_per_index_element.scale * indexed_bytes
                + memcpy * 2u32 // deferred cost, placing here to hide from benchmark
                + alloc // deferred cost, placing here to hide from benchmark
                + hash, // deferred cost, placing here to hide from benchmark
        )
    }
}

/// Returns gas price list by NetworkVersion for gas consumption.
pub fn price_list_by_network_version(network_version: NetworkVersion) -> &'static PriceList {
    match network_version {
        NetworkVersion::V18 => &HYGGE_PRICES,
        #[cfg(feature = "hyperspace")]
        _ if network_version > NetworkVersion::V18 => &HYGGE_PRICES,
        _ => panic!("network version {nv} not supported", nv = network_version),
    }
}

impl Rules for WasmGasPrices {
    #[cfg_attr(feature="tracing", instrument())]
    fn instruction_cost(&self, instruction: &Operator) -> anyhow::Result<InstructionCost> {
        use InstructionCost::*;

        fn linear_cost(
            base: Gas,
            linear: Gas,
            unit_multiplier: u32,
        ) -> anyhow::Result<InstructionCost> {
            let base = base.as_milligas();
            let gas_per_unit = linear * unit_multiplier;
            let expansion_cost: u32 = gas_per_unit
                .as_milligas()
                .try_into()
                .context("linear gas exceeds u32")?;
            match expansion_cost
                .try_into().ok() // zero or not zero.
            {
                Some(expansion_cost) => Ok(Linear(base, expansion_cost)),
                None => Ok(Fixed(base)),
            }
        }

        macro_rules! charge_inst {
            (unsupported($message:expr)) => {
                Err(anyhow::anyhow!($message))
            };
            (free()) => {
                Ok(Fixed(0))
            };
            (fixed($e:expr)) => {
                Ok(Fixed(($e).as_milligas() as u64))
            };
            (linear($base:expr,$linear:expr, $multiplier:expr)) => {
                linear_cost($base, $linear, $multiplier)
            };
        }

        macro_rules! charge_table {
            ($($($op:ident),+$(,)? => $kind:ident ($($args:expr),*$(,)?),)*) => {
                match instruction {
                    $(
                        $(| Operator::$op { .. })+ => {
                            charge_inst!($kind($($args),*))
                        },
                    )*
                }
            }
        }

        // Rules valid for nv16. We will need to be generic over Rules (massive
        // generics tax), use &dyn Rules (which breaks other things), or pass
        // in the network version, or rules version, to vary these prices going
        // forward.
        charge_table! {
            /******************/
            /*  Control Flow  */
            /******************/

            // FIP-0032: nop, block, loop, unreachable, return, else, end are priced 0.
            Nop, Block, Loop, Unreachable, Return, Else, End => free(),

            Br       => fixed(self.jump_unconditional),
            BrIf, If => fixed(self.jump_conditional),
            BrTable  => fixed(self.jump_indirect + self.memory_access_cost),

            // TODO M2.2: Charge to jump back, and charge for arguments.
            Call          => fixed(self.jump_unconditional + self.call),
            CallIndirect  => fixed(self.jump_indirect + self.memory_access_cost + self.call),

            /**********************/
            /*  Stack & Registers */
            /**********************/

            // Stack ops. Free due to FIP-0032.
            Drop => free(),

            // Constants, casts, etc.
            I64ExtendI32U,                          // widens
            I32WrapI64,                             // truncates
            I32ReinterpretF32, I64ReinterpretF64,   // casts
            F32ReinterpretI32, F64ReinterpretI64,   // casts other way
            I32Const, I64Const, F32Const, F64Const, // inline constants
            => fixed(self.instruction_default),

            // Locals (TODO M2.2). Consider making these free.
            LocalGet, LocalSet, LocalTee => fixed(self.instruction_default),

            // Globals (TODO M2.2). Consider making these free.
            GlobalGet, GlobalSet         => fixed(self.instruction_default),

            // Select.
            Select, TypedSelect          => fixed(self.instruction_default),

            /*********/
            /*  Math */
            /*********/

            // Sign extension
            I32Extend8S, I32Extend16S,
            I64Extend8S, I64Extend16S, I64Extend32S, I64ExtendI32S,
            => fixed(self.math_default),

            // Bitwise
            I32And, I32Or, I32Xor, I32Shl, I32ShrS, I32ShrU, I32Rotl, I32Rotr,
            I64And, I64Or, I64Xor, I64Shl, I64ShrS, I64ShrU, I64Rotl, I64Rotr,
            => fixed(self.math_default),

            // Comparison
            I32Eqz, I32Eq, I32Ne, I32LtS, I32LtU, I32GtS, I32GtU, I32LeS, I32LeU, I32GeS, I32GeU,
            I64Eqz, I64Eq, I64Ne, I64LtS, I64LtU, I64GtS, I64GtU, I64LeS, I64LeU, I64GeS, I64GeU,
            => fixed(self.math_default),

            // Math
            I32Clz, I32Ctz, I32Popcnt, I32Add, I32Sub, I32Mul, I32DivS, I32DivU, I32RemS, I32RemU,
            I64Clz, I64Ctz, I64Popcnt, I64Add, I64Sub, I64Mul, I64DivS, I64DivU, I64RemS, I64RemU,
            => fixed(self.math_default),

            // Floating point.
            I32TruncF32S, I32TruncF32U, I32TruncF64S, I32TruncF64U,
            I64TruncF32S, I64TruncF32U, I64TruncF64S, I64TruncF64U,
            I32TruncSatF32S, I32TruncSatF32U, I32TruncSatF64S, I32TruncSatF64U,
            I64TruncSatF32S, I64TruncSatF32U, I64TruncSatF64S, I64TruncSatF64U,
            F32Eq, F32Ne, F32Lt, F32Gt, F32Le, F32Ge,
            F64Eq, F64Ne, F64Lt, F64Gt, F64Le, F64Ge,
            F32Abs, F32Neg, F32Ceil, F32Floor, F32Trunc, F32Nearest, F32Add, F32Sub, F32Mul, F32Div, F32Min, F32Max,
            F64Abs, F64Neg, F64Ceil, F64Floor, F64Trunc, F64Nearest, F64Add, F64Sub, F64Mul, F64Div, F64Min, F64Max,
            F64Copysign, F32Copysign, F32DemoteF64, F64PromoteF32,
            F32ConvertI32S, F32ConvertI32U, F32ConvertI64S, F32ConvertI64U,
            F64ConvertI32S, F64ConvertI32U, F64ConvertI64S, F64ConvertI64U,
            => fixed(self.math_default),

            // Sqrt. TODO(M2.2): consider charging more (it's currently not used by the EVM, so it's
            // not a security concern).
            F32Sqrt, F64Sqrt => fixed(self.math_default),

            /************/
            /*  Memory  */
            /************/

            // Loads. These may eventually drop the "instruction" cost.
            F32Load, I32Load, I32Load8U, I32Load16U,
            F64Load, I64Load, I64Load8U, I64Load16U, I64Load32U,
            TableGet,
            => fixed(self.instruction_default + self.memory_access_cost),

            // Sign-extending loads.
            I32Load16S,
            I32Load8S,
            I64Load8S,
            I64Load16S,
            I64Load32S,
            => fixed(self.instruction_default + self.memory_access_cost),

            // Stores cost an instruction and a base fill fee.
            F32Store, I32Store, I32Store8, I32Store16,
            F64Store, I64Store, I64Store8, I64Store16, I64Store32,
            TableSet,
            => fixed(self.instruction_default + self.memory_fill_base_cost),

            // Bulk memory copies & fills
            TableInit, TableCopy => linear(
                self.instruction_default + self.memory_access_cost,
                self.memory_copy_per_byte_cost,
                TABLE_ELEMENT_SIZE,
            ),
            TableFill, TableGrow => linear(
                self.instruction_default + self.memory_fill_base_cost,
                self.memory_fill_per_byte_cost,
                TABLE_ELEMENT_SIZE,
            ),
            MemoryGrow => linear(
                self.instruction_default + self.memory_fill_base_cost,
                self.memory_fill_per_byte_cost,
                // This is the odd-one out because it operates on entire pages.
                wasmtime_environ::WASM_PAGE_SIZE,
            ),
            MemoryFill => linear(
                self.instruction_default + self.memory_fill_base_cost,
                self.memory_fill_per_byte_cost,
                1,
            ),
            MemoryInit, MemoryCopy => linear(
                self.instruction_default + self.memory_access_cost,
                self.memory_copy_per_byte_cost,
                1,
            ),

            // Dropping is an optimization hint and probably shouldn't cost anything. But we don't
            // use this right now anyways.
            // TODO(M2.2) consider making this free.
            DataDrop, ElemDrop => fixed(self.instruction_default),

            // Charge one instruction for getting a table/memory size.
            MemorySize, TableSize => fixed(self.instruction_default),

            /******************/
            /*  Unsupported   */
            /******************/

            // Exception handling.

            Try, Catch, Throw, Rethrow, CatchAll, Delegate,

            // Tail calls.
            ReturnCall, ReturnCallIndirect,

            // Reference ops

            RefNull, RefIsNull, RefFunc,

            // All atomic operations

            MemoryAtomicNotify, MemoryAtomicWait32, MemoryAtomicWait64, AtomicFence,
            I32AtomicLoad, I32AtomicLoad8U, I32AtomicLoad16U,
            I64AtomicLoad, I64AtomicLoad8U, I64AtomicLoad16U, I64AtomicLoad32U,
            I32AtomicStore, I32AtomicStore8, I32AtomicStore16,
            I64AtomicStore, I64AtomicStore8, I64AtomicStore16, I64AtomicStore32,
            I32AtomicRmwAdd, I32AtomicRmw8AddU, I32AtomicRmw16AddU,
            I64AtomicRmwAdd, I64AtomicRmw8AddU, I64AtomicRmw16AddU, I64AtomicRmw32AddU,
            I32AtomicRmwSub, I32AtomicRmw8SubU, I32AtomicRmw16SubU,
            I64AtomicRmwSub, I64AtomicRmw8SubU, I64AtomicRmw16SubU, I64AtomicRmw32SubU,
            I32AtomicRmwAnd, I32AtomicRmw8AndU, I32AtomicRmw16AndU,
            I64AtomicRmwAnd, I64AtomicRmw8AndU, I64AtomicRmw16AndU, I64AtomicRmw32AndU,
            I32AtomicRmwOr, I32AtomicRmw8OrU, I32AtomicRmw16OrU,
            I64AtomicRmwOr, I64AtomicRmw8OrU, I64AtomicRmw16OrU, I64AtomicRmw32OrU,
            I32AtomicRmwXor, I32AtomicRmw8XorU, I32AtomicRmw16XorU,
            I64AtomicRmwXor, I64AtomicRmw8XorU, I64AtomicRmw16XorU, I64AtomicRmw32XorU,
            I32AtomicRmwXchg, I32AtomicRmw8XchgU, I32AtomicRmw16XchgU,
            I64AtomicRmwXchg, I64AtomicRmw8XchgU, I64AtomicRmw16XchgU, I64AtomicRmw32XchgU,
            I32AtomicRmwCmpxchg, I32AtomicRmw8CmpxchgU, I32AtomicRmw16CmpxchgU,
            I64AtomicRmwCmpxchg, I64AtomicRmw8CmpxchgU, I64AtomicRmw16CmpxchgU, I64AtomicRmw32CmpxchgU,

            // All SIMD operations.

            V128Load, V128Store, V128Const,
            V128Load8x8S, V128Load16x4S, V128Load32x2S,
            V128Load8x8U, V128Load16x4U, V128Load32x2U,
            V128Load8Splat, V128Load16Splat, V128Load32Splat, V128Load64Splat,
            V128Load32Zero, V128Load64Zero,
            V128Load8Lane, V128Load16Lane, V128Load32Lane, V128Load64Lane,
            V128Store8Lane, V128Store16Lane, V128Store32Lane, V128Store64Lane,
            I8x16Shuffle,
            I8x16ReplaceLane, I8x16ExtractLaneS, I16x8ExtractLaneS,
            I16x8ReplaceLane, I8x16ExtractLaneU, I16x8ExtractLaneU,
            I32x4ExtractLane, I64x2ExtractLane, F32x4ExtractLane, F64x2ExtractLane,
            I32x4ReplaceLane, I64x2ReplaceLane, F32x4ReplaceLane, F64x2ReplaceLane,
            I8x16Swizzle, I8x16RelaxedSwizzle,
            I8x16Splat, I16x8Splat, I32x4Splat, I64x2Splat, F32x4Splat, F64x2Splat,
            I8x16Eq, I8x16Ne, I8x16LtS, I8x16LtU, I8x16GtS, I8x16GtU, I8x16LeS, I8x16LeU, I8x16GeS, I8x16GeU,
            I16x8Eq, I16x8Ne, I16x8LtS, I16x8LtU, I16x8GtS, I16x8GtU, I16x8LeS, I16x8LeU, I16x8GeS, I16x8GeU,
            I32x4Eq, I32x4Ne, I32x4LtS, I32x4LtU, I32x4GtS, I32x4GtU, I32x4LeS, I32x4LeU, I32x4GeS, I32x4GeU,
            I64x2Eq, I64x2Ne, I64x2LtS, I64x2GtS, I64x2LeS, I64x2GeS,
            F32x4Eq, F32x4Ne, F32x4Lt, F32x4Gt,
            F32x4Le, F32x4Ge, F64x2Eq, F64x2Ne, F64x2Lt, F64x2Gt, F64x2Le, F64x2Ge,
            V128Not, V128And, V128AndNot, V128Or, V128Xor, V128Bitselect, V128AnyTrue,
            I8x16Abs, I8x16Neg, I8x16Popcnt, I8x16AllTrue, I8x16Bitmask, I8x16NarrowI16x8S,
            I8x16NarrowI16x8U, I8x16Shl, I8x16ShrS, I8x16ShrU, I8x16Add, I8x16AddSatS, I8x16AddSatU,
            I8x16Sub, I8x16SubSatS, I8x16SubSatU, I8x16MinS, I8x16MinU, I8x16MaxS, I8x16MaxU, I8x16AvgrU,
            I16x8ExtAddPairwiseI8x16S, I16x8ExtAddPairwiseI8x16U, I16x8Abs, I16x8Neg, I16x8Q15MulrSatS,
            I16x8AllTrue, I16x8Bitmask, I16x8NarrowI32x4S, I16x8NarrowI32x4U, I16x8ExtendLowI8x16S,
            I16x8ExtendHighI8x16S, I16x8ExtendLowI8x16U, I16x8ExtendHighI8x16U, I16x8Shl, I16x8ShrS,
            I16x8ShrU, I16x8Add, I16x8AddSatS, I16x8AddSatU, I16x8Sub, I16x8SubSatS, I16x8SubSatU,
            I16x8Mul, I16x8MinS, I16x8MinU, I16x8MaxS, I16x8MaxU, I16x8AvgrU, I16x8ExtMulLowI8x16S,
            I16x8ExtMulHighI8x16S, I16x8ExtMulLowI8x16U, I16x8ExtMulHighI8x16U,
            I32x4ExtAddPairwiseI16x8S, I32x4ExtAddPairwiseI16x8U, I32x4Abs, I32x4Neg, I32x4AllTrue,
            I32x4Bitmask, I32x4ExtendLowI16x8S, I32x4ExtendHighI16x8S, I32x4ExtendLowI16x8U,
            I32x4ExtendHighI16x8U, I32x4Shl, I32x4ShrS, I32x4ShrU, I32x4Add, I32x4Sub, I32x4Mul,
            I32x4MinS, I32x4MinU, I32x4MaxS, I32x4MaxU, I32x4DotI16x8S, I32x4ExtMulLowI16x8S,
            I32x4ExtMulHighI16x8S, I32x4ExtMulLowI16x8U, I32x4ExtMulHighI16x8U,
            I64x2Abs, I64x2Neg, I64x2AllTrue, I64x2Bitmask, I64x2ExtendLowI32x4S,
            I64x2ExtendHighI32x4S, I64x2ExtendLowI32x4U, I64x2ExtendHighI32x4U, I64x2Shl,
            I64x2ShrS, I64x2ShrU, I64x2Add, I64x2Sub, I64x2Mul, I64x2ExtMulLowI32x4S,
            I64x2ExtMulHighI32x4S, I64x2ExtMulLowI32x4U, I64x2ExtMulHighI32x4U,
            F32x4Ceil, F32x4Floor, F32x4Trunc, F32x4Nearest, F32x4Abs, F32x4Neg, F32x4Sqrt,
            F32x4Add, F32x4Sub, F32x4Mul, F32x4Div, F32x4Min, F32x4Max, F32x4PMin, F32x4PMax,
            F64x2Ceil, F64x2Floor, F64x2Trunc, F64x2Nearest, F64x2Abs, F64x2Neg, F64x2Sqrt,
            F64x2Add, F64x2Sub, F64x2Mul, F64x2Div, F64x2Min, F64x2Max, F64x2PMin, F64x2PMax,
            I32x4TruncSatF32x4S, I32x4TruncSatF32x4U,
            F32x4ConvertI32x4S, F32x4ConvertI32x4U,
            I32x4TruncSatF64x2SZero, I32x4TruncSatF64x2UZero,
            F64x2ConvertLowI32x4S, F64x2ConvertLowI32x4U,
            F32x4DemoteF64x2Zero, F64x2PromoteLowF32x4,
            I32x4RelaxedTruncSatF32x4S, I32x4RelaxedTruncSatF64x2SZero,
            I32x4RelaxedTruncSatF32x4U, I32x4RelaxedTruncSatF64x2UZero,
            F32x4RelaxedFma, F64x2RelaxedFma,
            F32x4RelaxedFnma, F64x2RelaxedFnma,
            I8x16RelaxedLaneselect, I16x8RelaxedLaneselect, I32x4RelaxedLaneselect, I64x2RelaxedLaneselect,
            F32x4RelaxedMin, F32x4RelaxedMax, F64x2RelaxedMin, F64x2RelaxedMax,
            I16x8RelaxedQ15mulrS,
            I16x8DotI8x16I7x16S, I32x4DotI8x16I7x16AddS,
            F32x4RelaxedDotBf16x8AddF32x4,
            => unsupported("unsupported operation"),
        }
    }

    #[cfg_attr(feature="tracing", instrument())]
    fn gas_charge_cost(&self) -> u64 {
        0
    }

    #[cfg_attr(feature="tracing", instrument())]
    fn linear_calc_cost(&self) -> u64 {
        0
    }
}

#[test]
fn test_read_write() {
    // The math for these operations is complicated, so we explicitly test to make sure we're
    // getting the expected 10 gas/byte.
    assert_eq!(
        HYGGE_PRICES.on_block_open_per_byte(10).total(),
        Gas::new(100)
    );
    assert_eq!(HYGGE_PRICES.on_block_create(10).total(), Gas::new(100));
}

#[test]
fn test_step_cost() {
    let costs = StepCost(vec![
        Step {
            start: 10,
            cost: Gas::new(1),
        },
        Step {
            start: 20,
            cost: Gas::new(2),
        },
    ]);
    assert!(costs.lookup(0).is_zero());
    assert!(costs.lookup(5).is_zero());

    assert_eq!(costs.lookup(10), Gas::new(1));
    assert_eq!(costs.lookup(11), Gas::new(1));
    assert_eq!(costs.lookup(19), Gas::new(1));

    assert_eq!(costs.lookup(20), Gas::new(2));
    assert_eq!(costs.lookup(100), Gas::new(2));
}

#[test]
fn test_step_cost_empty() {
    let costs = StepCost(vec![]);
    assert!(costs.lookup(0).is_zero());
    assert!(costs.lookup(10).is_zero());
}

#[test]
fn test_step_cost_zero() {
    let costs = StepCost(vec![Step {
        start: 0,
        cost: Gas::new(1),
    }]);
    assert_eq!(costs.lookup(0), Gas::new(1));
    assert_eq!(costs.lookup(10), Gas::new(1));
}<|MERGE_RESOLUTION|>--- conflicted
+++ resolved
@@ -352,22 +352,6 @@
 }
 
 impl StepCost {
-<<<<<<< HEAD
-    #[cfg_attr(feature="tracing", instrument())]
-    pub(crate) fn lookup(&self, x: i64) -> Gas {
-        let mut i: i64 = 0;
-        while i < self.0.len() as i64 {
-            if self.0[i as usize].start > x {
-                break;
-            }
-            i += 1;
-        }
-        i -= 1;
-        if i < 0 {
-            return Gas::zero();
-        }
-        self.0[i as usize].cost
-=======
     pub(crate) fn lookup(&self, x: u64) -> Gas {
         self.0
             .iter()
@@ -375,7 +359,6 @@
             .find(|s| s.start <= x) // find the first "start" at or before the target.
             .map(|s| s.cost) // and return the cost
             .unwrap_or_default() // or zero
->>>>>>> c4c808a1
     }
 }
 
