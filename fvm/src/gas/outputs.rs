// Copyright 2021-2023 Protocol Labs
// SPDX-License-Identifier: Apache-2.0, MIT

use fvm_shared::econ::TokenAmount;


use fuzzing_tracker::instrument;
#[cfg(feature="tracing")]
// Injected during build
#[no_mangle]
extern "Rust" {
    fn set_custom_probe(line: u64) -> ();
}


#[derive(Clone, Default)]
pub(crate) struct GasOutputs {
    pub base_fee_burn: TokenAmount,
    pub over_estimation_burn: TokenAmount,
    pub miner_penalty: TokenAmount,
    pub miner_tip: TokenAmount,
    pub refund: TokenAmount,

    // In whole gas units.
    pub gas_refund: u64,
    pub gas_burned: u64,
}

impl GasOutputs {
    #[cfg_attr(feature="tracing", instrument())]
    pub fn compute(
        // In whole gas units.
        gas_used: u64,
        gas_limit: u64,
        base_fee: &TokenAmount,
        fee_cap: &TokenAmount,
        gas_premium: &TokenAmount,
    ) -> Self {
        let mut base_fee_to_pay = base_fee;

        let mut out = GasOutputs::default();

        if base_fee > fee_cap {
            base_fee_to_pay = fee_cap;
            out.miner_penalty = (base_fee - fee_cap) * gas_used
        }

        out.base_fee_burn = base_fee_to_pay * gas_used;

        let mut miner_tip = gas_premium.clone();
        if &(base_fee_to_pay + &miner_tip) > fee_cap {
            miner_tip = fee_cap - base_fee_to_pay;
        }
        out.miner_tip = &miner_tip * gas_limit;

        let (out_gas_refund, out_gas_burned) = compute_gas_overestimation_burn(gas_used, gas_limit);
        out.gas_refund = out_gas_refund;
        out.gas_burned = out_gas_burned;

        if out.gas_burned != 0 {
            out.over_estimation_burn = base_fee_to_pay * out.gas_burned;
            out.miner_penalty += (base_fee - base_fee_to_pay) * out.gas_burned;
        }
        let required_funds = fee_cap * gas_limit;
        let refund =
            required_funds - &out.base_fee_burn - &out.miner_tip - &out.over_estimation_burn;
        out.refund = refund;

        out
    }
}

<<<<<<< HEAD
#[cfg_attr(feature="tracing", instrument())]
fn compute_gas_overestimation_burn(gas_used: i64, gas_limit: i64) -> (i64, i64) {
    const GAS_OVERUSE_NUM: i64 = 11;
    const GAS_OVERUSE_DENOM: i64 = 10;
=======
fn compute_gas_overestimation_burn(gas_used: u64, gas_limit: u64) -> (u64, u64) {
    const GAS_OVERUSE_NUM: u128 = 11;
    const GAS_OVERUSE_DENOM: u128 = 10;
>>>>>>> c4c808a1

    if gas_used == 0 {
        return (0, gas_limit);
    }

    // Convert to u128 to prevent overflow on multiply.
    let gas_used = gas_used as u128;
    let gas_limit = gas_limit as u128;

    // This burns (N-10)% (clamped at 0% and 100%) of the remaining gas where N is the
    // overestimation percentage.
    let over = gas_limit
        .saturating_sub((GAS_OVERUSE_NUM * gas_used) / GAS_OVERUSE_DENOM)
        .min(gas_used);

    // We handle the case where the gas used exceeds the gas limit, just in case.
    let gas_remaining = gas_limit.saturating_sub(gas_used);

    // This computes the fraction of the "remaining" gas to burn and will never be greater than 100%
    // of the remaining gas.
    let gas_to_burn = (gas_remaining * over) / gas_used;

    // But... we use saturating sub, just in case.
    let refund = gas_remaining.saturating_sub(gas_to_burn);

    (refund as u64, gas_to_burn as u64)
}

// Adapted from lotus.
#[test]
fn overestimation_burn_test() {
    fn do_test(used: u64, limit: u64, refund: u64, toburn: u64) {
        let (computed_refund, computed_toburn) = compute_gas_overestimation_burn(used, limit);
        assert_eq!(refund, computed_refund, "refund");
        assert_eq!(toburn, computed_toburn, "burned");
    }

    do_test(100, 200, 10, 90);
    do_test(100, 150, 30, 20);
    do_test(1_000, 1_300, 240, 60);
    do_test(500, 700, 140, 60);
    do_test(200, 200, 0, 0);
    do_test(20_000, 21_000, 1_000, 0);
    do_test(0, 2_000, 0, 2_000);
    do_test(500, 651, 121, 30);
    do_test(500, 5_000, 0, 4_500);
    do_test(7_499_000_000, 7_500_000_000, 1_000_000, 0);
    do_test(7_500_000_000 / 2, 7_500_000_000, 375_000_000, 3_375_000_000);
    do_test(1, 7_500_000_000, 0, 7_499_999_999);
}

#[test]
fn gas_outputs_test() {
    #[allow(clippy::too_many_arguments)]
    fn do_test(
        used: u64,
        limit: u64,
        fee_cap: u64,
        premium: u64,
        base_fee_burn: u64,
        over_estimation_burn: u64,
        miner_penalty: u64,
        miner_tip: u64,
        refund: u64,
    ) {
        let base_fee = TokenAmount::from_atto(10);
        let output = GasOutputs::compute(
            used,
            limit,
            &base_fee,
            &TokenAmount::from_atto(fee_cap),
            &TokenAmount::from_atto(premium),
        );
        assert_eq!(
            TokenAmount::from_atto(base_fee_burn),
            output.base_fee_burn,
            "base_fee_burn"
        );
        assert_eq!(
            TokenAmount::from_atto(over_estimation_burn),
            output.over_estimation_burn,
            "over_estimation_burn"
        );
        assert_eq!(
            TokenAmount::from_atto(miner_penalty),
            output.miner_penalty,
            "miner_penalty"
        );
        assert_eq!(
            TokenAmount::from_atto(miner_tip),
            output.miner_tip,
            "miner_tip"
        );
        assert_eq!(TokenAmount::from_atto(refund), output.refund, "refund");
    }
    do_test(100, 110, 11, 1, 1_000, 0, 0, 110, 100);
    do_test(100, 130, 11, 1, 1_000, 60, 0, 130, 240);
    do_test(100, 110, 10, 1, 1_000, 0, 0, 0, 100);
    do_test(100, 110, 6, 1, 600, 0, 400, 0, 60);
}<|MERGE_RESOLUTION|>--- conflicted
+++ resolved
@@ -70,16 +70,9 @@
     }
 }
 
-<<<<<<< HEAD
-#[cfg_attr(feature="tracing", instrument())]
-fn compute_gas_overestimation_burn(gas_used: i64, gas_limit: i64) -> (i64, i64) {
-    const GAS_OVERUSE_NUM: i64 = 11;
-    const GAS_OVERUSE_DENOM: i64 = 10;
-=======
 fn compute_gas_overestimation_burn(gas_used: u64, gas_limit: u64) -> (u64, u64) {
     const GAS_OVERUSE_NUM: u128 = 11;
     const GAS_OVERUSE_DENOM: u128 = 10;
->>>>>>> c4c808a1
 
     if gas_used == 0 {
         return (0, gas_limit);
