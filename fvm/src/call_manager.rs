--- conflicted
+++ resolved
@@ -107,58 +107,10 @@
     pub fn send(
         mut self,
         to: Address,
-<<<<<<< HEAD
         method: MethodNum,
-        // TODO: in the future, we'll need to pass more than one block as params.
-        params: RawBytes,
-        value: TokenAmount,
-    ) -> (Result<RawBytes, ActorError>, Self) {
-        // Eew. NOOOOO This is horrible.
-        // 1. We need better error conversions.
-        // 2. NOOOOOOOOOOOOO
-        // 3. WHYYYYYYYYY!
-        match self.state_tree_mut().snapshot() {
-            Err(e) => return (Err(actor_error!(fatal(e))), self),
-            _ => (),
-        };
-
-        // Call the target actor; revert the state tree changes if the call fails.
-        let (res, s) = self.send_inner(to, method, params, value);
-        self = s;
-        match if res.is_ok() {
-            self.state_tree_mut().clear_snapshot()
-        } else {
-            self.state_tree_mut().revert_to_snapshot()
-        } {
-            Ok(()) => (res, self),
-            Err(e) => (Err(actor_error!(fatal(e))), self),
-        }
-    }
-
-    /// The inner send function that doesn't snapshot.
-    fn send_inner(
-        mut self,
-        to: Address,
-        method: MethodNum,
-        // TODO: in the future, we'll need to pass more than one block as params.
-        params: RawBytes,
-        value: TokenAmount,
-    ) -> (Result<RawBytes, ActorError>, Self) {
-        macro_rules! t {
-            ($e:expr) => {
-                match $e {
-                    Ok(v) => v,
-                    Err(e) => return (Err(e.into()), self),
-                }
-            };
-        }
-
-=======
-        method: MethodId,
         params: &RawBytes,
         value: &TokenAmount,
     ) -> (Result<RawBytes, ActorError>, Self) {
->>>>>>> 4db32e52
         // Get the receiver; this will resolve the address.
         // TODO: What kind of errors should we be using here?
         let to = match self
@@ -195,15 +147,9 @@
         mut self,
         from: ActorID,
         to: ActorID,
-<<<<<<< HEAD
         method: MethodNum,
-        params: RawBytes,
-        value: TokenAmount,
-=======
-        method: MethodId,
         params: &RawBytes,
         value: &TokenAmount,
->>>>>>> 4db32e52
     ) -> (Result<RawBytes, ActorError>, Self) {
         let prev_from = self.from;
         self.from = from;
@@ -216,15 +162,9 @@
     fn send_resolved(
         mut self,
         to: ActorID,
-<<<<<<< HEAD
         method: MethodNum,
-        params: RawBytes,
-        value: TokenAmount,
-=======
-        method: MethodId,
         params: &RawBytes,
         value: &TokenAmount,
->>>>>>> 4db32e52
     ) -> (Result<RawBytes, ActorError>, Self) {
         macro_rules! t {
             ($e:expr) => {
