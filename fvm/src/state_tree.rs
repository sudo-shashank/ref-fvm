--- conflicted
+++ resolved
@@ -701,25 +701,7 @@
     fn get_set_non_id() {
         let store = MemoryBlockstore::default();
         let mut tree = StateTree::new(&store, StateTreeVersion::V3).unwrap();
-<<<<<<< HEAD
-
-        // Empty hamt Cid used for testing
-        let e_cid = Hamt::<_, String>::new_with_bit_width(&store, 5)
-            .flush()
-            .unwrap();
-
-        // Empty list Cid used for testing
-        let el_cid = store.put_cbor(&Vec::<Cid>::new(), Blake2b256).unwrap();
-
-        let init_state = init_actor::State {
-            address_map: e_cid,
-            next_id: 100,
-            network_name: "test".to_owned(),
-            installed_actors: el_cid,
-        };
-=======
         let init_state = init_actor::State::new_test(&store);
->>>>>>> f144970f
 
         let state_cid = tree
             .store()
