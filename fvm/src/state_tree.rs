--- conflicted
+++ resolved
@@ -46,101 +46,6 @@
     /// Snapshot layers. Each layer contains points in the actor/resolve cache histories to which
     /// said caches will be reverted on revert.
     layers: Vec<StateSnapLayer>,
-<<<<<<< HEAD
-    /// Number of read-only layers stacked on top of the "layers". When this number is > 0:
-    /// 1. Modifications are rejected.
-    /// 2. Creating/discarding a layer simply adds/subtracts from this number
-    read_only_layers: u32,
-}
-
-/// A map with an "undo" history. All changes to this map are recorded in the history and can be "reverted" by calling `rollback`. Specifically:
-///
-/// 1. The user can call `history_len` to record the current history length.
-/// 2. The user can _later_ call `rollback(previous_length)` to rollback to the state in step 1.
-struct HistoryMap<K, V> {
-    map: HashMap<K, V>,
-    history: Vec<(K, Option<V>)>,
-}
-
-impl<K, V> Default for HistoryMap<K, V> {
-    fn default() -> Self {
-        Self {
-            map: Default::default(),
-            history: Default::default(),
-        }
-    }
-}
-
-impl<K, V> HistoryMap<K, V>
-where
-    K: Hash + Eq + Clone,
-{
-    /// Insert a k/v pair into the map, recording the previous value in the history.
-    #[cfg_attr(feature="tracing", instrument())]
-    fn insert(&mut self, k: K, v: V) {
-        self.history.push((k.clone(), self.map.insert(k, v)))
-    }
-
-    /// Lookup a value in the map given a key.
-    #[cfg_attr(feature="tracing", instrument())]
-    fn get<Q>(&self, k: &Q) -> Option<&V>
-    where
-        K: Borrow<Q>,
-        Q: Hash + Eq,
-    {
-        self.map.get(k)
-    }
-
-    /// Looks up a value in the map given a key, or initializes the entry with the provided
-    /// function. Any modifications to the map are recorded in the history.
-    #[cfg_attr(feature="tracing", instrument())]
-    fn get_or_try_insert_with<F, E>(&mut self, k: K, f: F) -> std::result::Result<&V, E>
-    where
-        F: FnOnce() -> std::result::Result<V, E>,
-    {
-        match self.map.entry(k) {
-            Entry::Occupied(e) => Ok(e.into_mut()),
-            Entry::Vacant(e) => {
-                let v = f()?;
-                self.history.push((e.key().clone(), None));
-                Ok(e.insert(v))
-            }
-        }
-    }
-
-    /// Rollback to the specified point in history.
-    #[cfg_attr(feature="tracing", instrument())]
-    fn rollback(&mut self, height: usize) {
-        if self.history.len() <= height {
-            return;
-        }
-        for (k, v) in self.history.drain(height..).rev() {
-            match v {
-                Some(v) => self.map.insert(k, v),
-                None => self.map.remove(&k),
-            };
-        }
-    }
-
-    /// Returns the current history length.
-    #[cfg_attr(feature="tracing", instrument())]
-    fn history_len(&self) -> usize {
-        self.history.len()
-    }
-
-    /// Discards all undo history.
-    #[cfg_attr(feature="tracing", instrument())]
-    fn discard_history(&mut self) {
-        self.history.clear();
-    }
-
-    /// Iterate mutably over the current map.
-    #[cfg_attr(feature="tracing", instrument())]
-    fn iter_mut(&mut self) -> impl Iterator<Item = (&K, &mut V)> {
-        self.map.iter_mut()
-    }
-=======
->>>>>>> af0b3245
 }
 
 /// An entry in the actor cache.
@@ -289,14 +194,7 @@
     }
 
     /// Set actor state with an actor ID.
-<<<<<<< HEAD
-    #[cfg_attr(feature="tracing", instrument())]
-    pub fn set_actor(&mut self, id: ActorID, actor: ActorState) -> Result<()> {
-        self.assert_writable()?;
-
-=======
     pub fn set_actor(&mut self, id: ActorID, actor: ActorState) {
->>>>>>> af0b3245
         self.actor_cache.borrow_mut().insert(
             id,
             ActorCacheEntry {
@@ -329,16 +227,8 @@
         Ok(Some(a))
     }
 
-<<<<<<< HEAD
-    /// Delete actor identified by the supplied ID. Returns no error if the actor doesn't exist.
-    #[cfg_attr(feature="tracing", instrument())]
-    pub fn delete_actor(&mut self, id: ActorID) -> Result<()> {
-        self.assert_writable()?;
-
-=======
     /// Delete actor identified by the supplied ID.
     pub fn delete_actor(&mut self, id: ActorID) {
->>>>>>> af0b3245
         // Record that we've deleted the actor.
         self.actor_cache.borrow_mut().insert(
             id,
@@ -405,24 +295,11 @@
     }
 
     /// Begin a new state transaction. Transactions stack.
-<<<<<<< HEAD
-    #[cfg_attr(feature="tracing", instrument())]
-    pub fn begin_transaction(&mut self, read_only: bool) {
-        if read_only || self.is_read_only() {
-            self.read_only_layers += 1;
-        } else {
-            self.layers.push(StateSnapLayer {
-                actor_cache_height: self.actor_cache.get_mut().history_len(),
-                resolve_cache_height: self.resolve_cache.get_mut().history_len(),
-            })
-        }
-=======
     pub fn begin_transaction(&mut self) {
         self.layers.push(StateSnapLayer {
             actor_cache_height: self.actor_cache.get_mut().history_len(),
             resolve_cache_height: self.resolve_cache.get_mut().history_len(),
         })
->>>>>>> af0b3245
     }
 
     /// End a transaction, reverting if requested.
@@ -520,23 +397,6 @@
         })?;
         Ok(())
     }
-<<<<<<< HEAD
-
-    #[cfg_attr(feature="tracing", instrument())]
-    pub fn is_read_only(&self) -> bool {
-        self.read_only_layers > 0
-    }
-
-    #[cfg_attr(feature="tracing", instrument())]
-    fn assert_writable(&self) -> Result<()> {
-        if self.is_read_only() {
-            Err(syscall_error!(ReadOnly; "cannot mutate state while in read-only mode").into())
-        } else {
-            Ok(())
-        }
-    }
-=======
->>>>>>> af0b3245
 }
 
 /// State of all actor implementations.
