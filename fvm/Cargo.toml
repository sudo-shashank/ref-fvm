[package]
name = "fvm"
description = "Filecoin Virtual Machine reference implementation"
version = "3.0.0-alpha.15"
license = "MIT OR Apache-2.0"
authors = ["Protocol Labs", "Filecoin Core Devs"]
edition = "2021"
repository = "https://github.com/filecoin-project/ref-fvm"
keywords = ["filecoin", "web3", "wasm"]

[lib]
crate-type = ["lib"]

[dependencies]
anyhow = { version = "1.0.47", features = ["backtrace"] }
thiserror = "1.0.30"
num-traits = "0.2"
derive_builder = "0.11.2"
num-derive = "0.3.3"
cid = { version = "0.8.5", default-features = false, features = ["serde-codec"] }
multihash = { version = "0.16.3", default-features = false }
fvm_shared = { version = "3.0.0-alpha.15", path = "../shared", features = ["crypto"] }
fvm_ipld_hamt = { version = "0.6.1", path = "../ipld/hamt" }
fvm_ipld_amt = { version = "0.5.0", path = "../ipld/amt" }
fvm_ipld_blockstore = { version = "0.1.1", path = "../ipld/blockstore" }
fvm_ipld_encoding = { version = "0.3.0", path = "../ipld/encoding" }
serde = { version = "1.0", features = ["derive"] }
serde_tuple = "0.5"
serde_repr = "0.1"
lazy_static = "1.4.0"
derive-getters = "0.2.0"
derive_more = "0.99.17"
replace_with = "0.1.7"
filecoin-proofs-api = { version = "12", default-features = false }
rayon = "1"
num_cpus = "1.13.0"
log = "0.4.14"
byteorder = "1.4.3"
blake2b_simd = "1.0.0"
fvm-wasm-instrument = "0.4.0"
yastl = "0.1.2"
arbitrary = { version = "1.1.0", optional = true, features = ["derive"] }
rand = "0.8.5"
quickcheck = { version = "1", optional = true }
<<<<<<< HEAD
cpu-time = "1.0.0"
=======
once_cell = "1.5"
minstant = "0.1.2"
>>>>>>> 5da30ae1

[dev-dependencies]
pretty_assertions = "1.2.1"
fvm = { path = ".", features = ["testing"], default-features = false }

[dependencies.wasmtime]
version = "1.0.2"
default-features = false
features = ["cranelift", "pooling-allocator", "parallel-compilation", "memory-init-cow"]

[dependencies.wasmtime-environ]
version = "1.0.2"

[dependencies.wasmtime-runtime]
version = "1.0.1"
default-features = false

[features]
default = ["opencl"]
opencl = ["filecoin-proofs-api/opencl"]
cuda = ["filecoin-proofs-api/cuda"]
testing = []
arb = ["arbitrary", "quickcheck"]
m2-native = []
instrument-syscalls = []<|MERGE_RESOLUTION|>--- conflicted
+++ resolved
@@ -42,12 +42,9 @@
 arbitrary = { version = "1.1.0", optional = true, features = ["derive"] }
 rand = "0.8.5"
 quickcheck = { version = "1", optional = true }
-<<<<<<< HEAD
 cpu-time = "1.0.0"
-=======
 once_cell = "1.5"
 minstant = "0.1.2"
->>>>>>> 5da30ae1
 
 [dev-dependencies]
 pretty_assertions = "1.2.1"
