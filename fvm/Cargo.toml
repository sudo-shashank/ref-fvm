--- conflicted
+++ resolved
@@ -70,9 +70,6 @@
 testing = []
 arb = ["arbitrary", "quickcheck"]
 m2-native = []
-<<<<<<< HEAD
 instrument-syscalls = []
 tracing = [ ]
-=======
-hyperspace = []
->>>>>>> 24c58280
+hyperspace = []